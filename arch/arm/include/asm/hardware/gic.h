--- conflicted
+++ resolved
@@ -55,12 +55,9 @@
 	u32 __percpu *saved_ppi_enable;
 	u32 __percpu *saved_ppi_conf;
 #endif
-<<<<<<< HEAD
-=======
 #ifdef CONFIG_IRQ_DOMAIN
 	struct irq_domain domain;
 #endif
->>>>>>> f37a53cc
 	unsigned int gic_irqs;
 };
 #endif
