--- conflicted
+++ resolved
@@ -475,15 +475,9 @@
 
 enum { MSTP001,
 	MSTP129, MSTP128, MSTP127, MSTP126, MSTP125, MSTP118, MSTP116, MSTP100,
-<<<<<<< HEAD
-	MSTP219, MSTP218,
-	MSTP207, MSTP206, MSTP204, MSTP203, MSTP202, MSTP201, MSTP200,
-	MSTP331, MSTP329, MSTP325, MSTP323,
-=======
 	MSTP219, MSTP218, MSTP217,
 	MSTP207, MSTP206, MSTP204, MSTP203, MSTP202, MSTP201, MSTP200,
 	MSTP331, MSTP329, MSTP328, MSTP325, MSTP323, MSTP322,
->>>>>>> 28c42c28
 	MSTP314, MSTP313, MSTP312, MSTP311,
 	MSTP303, MSTP302, MSTP301, MSTP300,
 	MSTP411, MSTP410, MSTP403,
@@ -504,10 +498,7 @@
 	[MSTP100] = MSTP(&div4_clks[DIV4_B], SMSTPCR1, 0, 0), /* LCDC0 */
 	[MSTP219] = MSTP(&div6_clks[DIV6_SUB], SMSTPCR2, 19, 0), /* SCIFA7 */
 	[MSTP218] = MSTP(&div4_clks[DIV4_HP], SMSTPCR2, 18, 0), /* SY-DMAC */
-<<<<<<< HEAD
-=======
 	[MSTP217] = MSTP(&div4_clks[DIV4_HP], SMSTPCR2, 17, 0), /* MP-DMAC */
->>>>>>> 28c42c28
 	[MSTP207] = MSTP(&div6_clks[DIV6_SUB], SMSTPCR2, 7, 0), /* SCIFA5 */
 	[MSTP206] = MSTP(&div6_clks[DIV6_SUB], SMSTPCR2, 6, 0), /* SCIFB */
 	[MSTP204] = MSTP(&div6_clks[DIV6_SUB], SMSTPCR2, 4, 0), /* SCIFA0 */
@@ -520,10 +511,7 @@
 	[MSTP328] = MSTP(&div4_clks[DIV4_HP], SMSTPCR3, 28, 0), /*FSI*/
 	[MSTP325] = MSTP(&div6_clks[DIV6_SUB], SMSTPCR3, 25, 0), /* IrDA */
 	[MSTP323] = MSTP(&div4_clks[DIV4_HP], SMSTPCR3, 23, 0), /* IIC1 */
-<<<<<<< HEAD
-=======
 	[MSTP322] = MSTP(&div4_clks[DIV4_HP], SMSTPCR3, 22, 0), /* USB */
->>>>>>> 28c42c28
 	[MSTP314] = MSTP(&div6_clks[DIV6_SDHI0], SMSTPCR3, 14, 0), /* SDHI0 */
 	[MSTP313] = MSTP(&div6_clks[DIV6_SDHI1], SMSTPCR3, 13, 0), /* SDHI1 */
 	[MSTP312] = MSTP(&div4_clks[DIV4_HP], SMSTPCR3, 12, 0), /* MMCIF0 */
@@ -568,10 +556,7 @@
 	CLKDEV_DEV_ID("sh_mobile_lcdc_fb.0", &mstp_clks[MSTP100]), /* LCDC0 */
 	CLKDEV_DEV_ID("sh-sci.7", &mstp_clks[MSTP219]), /* SCIFA7 */
 	CLKDEV_DEV_ID("sh-dma-engine.0", &mstp_clks[MSTP218]), /* SY-DMAC */
-<<<<<<< HEAD
-=======
 	CLKDEV_DEV_ID("sh-dma-engine.1", &mstp_clks[MSTP217]), /* MP-DMAC */
->>>>>>> 28c42c28
 	CLKDEV_DEV_ID("sh-sci.5", &mstp_clks[MSTP207]), /* SCIFA5 */
 	CLKDEV_DEV_ID("sh-sci.8", &mstp_clks[MSTP206]), /* SCIFB */
 	CLKDEV_DEV_ID("sh-sci.0", &mstp_clks[MSTP204]), /* SCIFA0 */
@@ -584,10 +569,7 @@
 	CLKDEV_DEV_ID("sh_fsi2", &mstp_clks[MSTP328]), /* FSI */
 	CLKDEV_DEV_ID("sh_irda.0", &mstp_clks[MSTP325]), /* IrDA */
 	CLKDEV_DEV_ID("i2c-sh_mobile.1", &mstp_clks[MSTP323]), /* I2C1 */
-<<<<<<< HEAD
-=======
 	CLKDEV_DEV_ID("renesas_usbhs", &mstp_clks[MSTP322]), /* USB */
->>>>>>> 28c42c28
 	CLKDEV_DEV_ID("sh_mobile_sdhi.0", &mstp_clks[MSTP314]), /* SDHI0 */
 	CLKDEV_DEV_ID("sh_mobile_sdhi.1", &mstp_clks[MSTP313]), /* SDHI1 */
 	CLKDEV_DEV_ID("sh_mmcif.0", &mstp_clks[MSTP312]), /* MMCIF0 */
