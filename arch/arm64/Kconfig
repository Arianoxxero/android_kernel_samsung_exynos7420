config ARM64
	def_bool y
	select ARCH_HAS_ATOMIC64_DEC_IF_POSITIVE
#	select ARCH_HAS_TICK_BROADCAST if GENERIC_CLOCKEVENTS_BROADCAST
	select ARCH_SUPPORTS_ATOMIC_RMW
	select ARCH_WANT_OPTIONAL_GPIOLIB
	select ARCH_WANT_COMPAT_IPC_PARSE_VERSION
	select ARCH_WANT_FRAME_POINTERS
	select ARCH_HAVE_CUSTOM_GPIO_H
	select ARM_AMBA
	select ARM_ARCH_TIMER
	select ARM_GIC
	select BUILDTIME_EXTABLE_SORT
	select ARM_HAS_SG_CHAIN
	select AUDIT_ARCH_COMPAT_GENERIC
	select CLONE_BACKWARDS
	select COMMON_CLK
	select CPU_PM if (SUSPEND || CPU_IDLE)
	select GENERIC_ALLOCATOR
	select GENERIC_CLOCKEVENTS
#	select GENERIC_CLOCKEVENTS_BROADCAST if SMP
	select GENERIC_CPU_AUTOPROBE
	select GENERIC_IOMAP
	select GENERIC_IRQ_PROBE
	select GENERIC_IRQ_SHOW
	select GENERIC_SCHED_CLOCK
	select GENERIC_SMP_IDLE_THREAD
	select GENERIC_STRNCPY_FROM_USER
	select GENERIC_STRNLEN_USER
	select GENERIC_TIME_VSYSCALL
	select HARDIRQS_SW_RESEND
	select HAVE_ARCH_JUMP_LABEL
	select HAVE_ARCH_KGDB
	select HAVE_ARCH_AUDITSYSCALL
	select HAVE_ARCH_MMAP_RND_BITS
	select HAVE_ARCH_MMAP_RND_COMPAT_BITS if COMPAT
	select HAVE_ARCH_SECCOMP_FILTER
	select HAVE_ARCH_TRACEHOOK
	select HAVE_C_RECORDMCOUNT
	select HAVE_DEBUG_BUGVERBOSE
	select HAVE_DEBUG_KMEMLEAK
	select HAVE_DMA_API_DEBUG
	select HAVE_DMA_ATTRS
	select HAVE_DMA_CONTIGUOUS if MMU
	select HAVE_DYNAMIC_FTRACE
	select HAVE_FTRACE_MCOUNT_RECORD
	select HAVE_FUNCTION_GRAPH_TRACER
	select HAVE_FUNCTION_TRACER
	select HAVE_GENERIC_DMA_COHERENT
	select HAVE_GENERIC_HARDIRQS
	select HAVE_HW_BREAKPOINT if PERF_EVENTS
	select HAVE_MEMBLOCK
	select HAVE_PATA_PLATFORM
	select HAVE_PERF_EVENTS
	select HAVE_PERF_REGS
	select HAVE_PERF_USER_STACK_DUMP
	select HAVE_SYSCALL_TRACEPOINTS
	select IRQ_DOMAIN
	select MODULES_USE_ELF_RELA
	select NO_BOOTMEM
	select OF
	select OF_EARLY_FLATTREE
	select OF_RESERVED_MEM
	select PERF_USE_VMALLOC
	select POWER_RESET
	select POWER_SUPPLY
	select RTC_LIB
	select SPARSE_IRQ
	select SYSCTL_EXCEPTION_TRACE
	select SECCOMP
	help
	  ARM 64-bit (AArch64) Linux support.

config 64BIT
	def_bool y

config ARCH_PHYS_ADDR_T_64BIT
	def_bool y

config MMU
	def_bool y

config NO_IOPORT
	def_bool y

config ARCH_MMAP_RND_BITS_MIN
       default 14 if ARM64_64K_PAGES
       default 18

# max bits determined by the following formula:
#  VA_BITS - PAGE_SHIFT - 3
#  VA_BITS is always 39
config ARCH_MMAP_RND_BITS_MAX
       default 20 if ARM64_64K_PAGES
       default 24

config ARCH_MMAP_RND_COMPAT_BITS_MIN
       default 11

config ARCH_MMAP_RND_COMPAT_BITS_MAX
       default 16

config ILLEGAL_POINTER_VALUE
	hex
	default 0xdead000000000000

config STACKTRACE_SUPPORT
	def_bool y

<<<<<<< HEAD
config HAVE_LATENCYTOP_SUPPORT
	def_bool y
=======
config ILLEGAL_POINTER_VALUE
	hex
	default 0xdead000000000000
>>>>>>> f5552cd8

config LOCKDEP_SUPPORT
	def_bool y

config TRACE_IRQFLAGS_SUPPORT
	def_bool y

config RWSEM_XCHGADD_ALGORITHM
	def_bool y

config ARCH_HAS_BANDGAP
	bool

config GENERIC_HWEIGHT
	def_bool y

config GENERIC_CSUM
        def_bool y

config GENERIC_CALIBRATE_DELAY
	def_bool y

config ZONE_DMA
	bool "Enable dma zone"

config ARCH_DMA_ADDR_T_64BIT
	def_bool y

config NEED_DMA_MAP_STATE
	def_bool y

config NEED_SG_DMA_LENGTH
	def_bool n

config ARM_HAS_SG_CHAIN
	def_bool n

config SWIOTLB
	def_bool y

config IOMMU_HELPER
	def_bool SWIOTLB

config FIX_EARLYCON_MEM
	def_bool y

config KERNEL_MODE_NEON
	def_bool y

config MIGHT_HAVE_PCI
	bool

config ARCH_HAS_CPUFREQ
	bool
	help
	  Internal node to signify that the ARCH has CPUFREQ support
	  and that the relevant menu configurations are displayed for
	  it.

config GENERIC_BUG
	def_bool y
	depends on BUG

config SEC_FACTORY
	bool "Sec factory mode support"
	default n
	help
	  It will support a sec factory mode

source "init/Kconfig"

source "kernel/Kconfig.freezer"

menu "Platform selection"

config ARCH_VEXPRESS
	bool "ARMv8 software model (Versatile Express)"
	select ARCH_REQUIRE_GPIOLIB
	select COMMON_CLK_VERSATILE
	select POWER_RESET_VEXPRESS
	select VEXPRESS_CONFIG
	help
	  This enables support for the ARMv8 software model (Versatile
	  Express).

config ARCH_EXYNOS
	bool "Samsung EXYNOS"
	select ARCH_HAS_CPUFREQ
	select HAVE_S3C2410_I2C if I2C
	select HAVE_S3C2410_WATCHDOG if WATCHDOG
	select HAVE_S3C_RTC if RTC_CLASS
	select ARCH_SUPPORTS_MSI

config ARM_TRUSTZONE
	bool "Support TrustZone-enabled Trusted Execution Environment"
	default y
	help
	  Select if you want a kernel to be executed at non-secure world.
	  This option should be used with related secure bootloader and
	  TrustZone software.

	  If you don't know about TrustZone, say 'N'.

config ZONE_DMA_ALLOW_CUSTOM_SIZE
	bool "Enable Platform-settable Custom Size for ZONE_DMA"
	default n
	depends on ZONE_DMA
	help
	  Select Y if you need to allow setting ZONE_DMA size for platform.

config ZONE_DMA_SIZE_MBYTES
	int "ZONE_DMA Size in MBytes"
	range 16 4096
	default 4096
	depends on ZONE_DMA && ZONE_DMA_ALLOW_CUSTOM_SIZE
	help
	  Set DMA-able size based on bits shift value. DMA-able size
	  must be less than total DRAM size. This value may be used
	  to limit DMA-able address space for ZONE_DMA.

source "arch/arm64/plat-samsung/Kconfig"
source "arch/arm64/mach-exynos/Kconfig"

endmenu

menu "Bus support"

config ARM_AMBA
	bool

config PCI
	bool "PCI support"
	help
	  Find out whether you have a PCI motherboard. PCI is the name of a
	  bus system, i.e. the way the CPU talks to the other stuff inside
	  your box. Other bus systems are ISA, EISA, MicroChannel (MCA) or
	  VESA. If you have PCI, say Y, otherwise N.

config PCI_DOMAINS
	bool
	depends on PCI

config PCI_SYSCALL
	def_bool PCI

source "drivers/pci/Kconfig"
source "drivers/pci/pcie/Kconfig"
endmenu

menu "Kernel Features"

config ARM64_64K_PAGES
	bool "Enable 64KB pages support"
	help
	  This feature enables 64KB pages support (4KB by default)
	  allowing only two levels of page tables and faster TLB
	  look-up. AArch32 emulation is not available when this feature
	  is enabled.

config CPU_BIG_ENDIAN
       bool "Build big-endian kernel"
       help
         Say Y if you plan on running a kernel in big-endian mode.

config SMP
	bool "Symmetric Multi-Processing"
	select USE_GENERIC_SMP_HELPERS
	help
	  This enables support for systems with more than one CPU.  If
	  you say N here, the kernel will run on single and
	  multiprocessor machines, but will use only one CPU of a
	  multiprocessor machine. If you say Y here, the kernel will run
	  on many, but not all, single processor machines. On a single
	  processor machine, the kernel will run faster if you say N
	  here.

	  If you don't know what to do here, say N.

config SCHED_MC
	bool "Multi-core scheduler support"
	depends on SMP
	help
	  Multi-core scheduler support improves the CPU scheduler's decision
	  making when dealing with multi-core CPU chips at a cost of slightly
	  increased overhead in some places. If unsure say N here.

config SCHED_SMT
	bool "SMT scheduler support"
	depends on SMP
	help
	  Improves the CPU scheduler's decision making when dealing with
	  MultiThreading at a cost of slightly increased overhead in some
	  places. If unsure say N here.

config DISABLE_CPU_SCHED_DOMAIN_BALANCE
	bool "(EXPERIMENTAL) Disable CPU level scheduler load-balancing"
	help
	  Disables scheduler load-balancing at CPU sched domain level.

config SCHED_HMP
	bool "(EXPERIMENTAL) Heterogenous multiprocessor scheduling"
	depends on DISABLE_CPU_SCHED_DOMAIN_BALANCE && SCHED_MC && FAIR_GROUP_SCHED && !SCHED_AUTOGROUP
	help
	  Experimental scheduler optimizations for heterogeneous platforms.
	  Attempts to introspectively select task affinity to optimize power
	  and performance. Basic support for multiple (>2) cpu types is in place,
	  but it has only been tested with two types of cpus.
	  There is currently no support for migration of task groups, hence
	  !SCHED_AUTOGROUP. Furthermore, normal load-balancing must be disabled
	  between cpus of different type (DISABLE_CPU_SCHED_DOMAIN_BALANCE).

config SCHED_HMP_PRIO_FILTER
	bool "(EXPERIMENTAL) Filter HMP migrations by task priority"
	depends on SCHED_HMP
	help
	  Enables task priority based HMP migration filter. Any task with
	  a NICE value above the threshold will always be on low-power cpus
	  with less compute capacity.

config SCHED_HMP_PRIO_FILTER_VAL
	int "NICE priority threshold"
	default 5
	depends on SCHED_HMP_PRIO_FILTER

config HMP_FAST_CPU_MASK
	string "HMP scheduler fast CPU mask"
	depends on SCHED_HMP
	help
          Leave empty to use device tree information.
	  Specify the cpuids of the fast CPUs in the system as a list string,
	  e.g. cpuid 0+1 should be specified as 0-1.

config HMP_SLOW_CPU_MASK
	string "HMP scheduler slow CPU mask"
	depends on SCHED_HMP
	help
	  Leave empty to use device tree information.
	  Specify the cpuids of the slow CPUs in the system as a list string,
	  e.g. cpuid 0+1 should be specified as 0-1.

config HMP_VARIABLE_SCALE
	bool "Allows changing the load tracking scale through sysfs"
	depends on SCHED_HMP
	help
	  When turned on, this option exports the thresholds and load average
	  period value for the load tracking patches through sysfs.
	  The values can be modified to change the rate of load accumulation
	  and the thresholds used for HMP migration.
	  The load_avg_period_ms is the time in ms to reach a load average of
	  0.5 for an idle task of 0 load average ratio that start a busy loop.
	  The up_threshold and down_threshold is the value to go to a faster
	  CPU or to go back to a slower cpu.
	  The {up,down}_threshold are devided by 1024 before being compared
	  to the load average.
	  For examples, with load_avg_period_ms = 128 and up_threshold = 512,
	  a running task with a load of 0 will be migrated to a bigger CPU after
	  128ms, because after 128ms its load_avg_ratio is 0.5 and the real
	  up_threshold is 0.5.
	  This patch has the same behavior as changing the Y of the load
	  average computation to
	        (1002/1024)^(LOAD_AVG_PERIOD/load_avg_period_ms)
	  but it remove intermadiate overflows in computation.

config HMP_FREQUENCY_INVARIANT_SCALE
	bool "(EXPERIMENTAL) Frequency-Invariant Tracked Load for HMP"
	depends on HMP_VARIABLE_SCALE && CPU_FREQ
	default y
	help
	  Scales the current load contribution in line with the frequency
	  of the CPU that the task was executed on.
	  In this version, we use a simple linear scale derived from the
	  maximum frequency reported by CPUFreq.
	  Restricting tracked load to be scaled by the CPU's frequency
	  represents the consumption of possible compute capacity
	  (rather than consumption of actual instantaneous capacity as
	  normal) and allows the HMP migration's simple threshold
	  migration strategy to interact more predictably with CPUFreq's
	  asynchronous compute capacity changes.

config SCHED_HMP_LITTLE_PACKING
	bool "Small task packing for HMP"
	depends on SCHED_HMP
	default n
	help
	  Allows the HMP Scheduler to pack small tasks into CPUs in the
	  smallest HMP domain.
	  Controlled by two sysfs files in sys/kernel/hmp.
	  packing_enable: 1 to enable, 0 to disable packing. Default 1.
	  packing_limit: runqueue load ratio where a RQ is considered
	    to be full. Default is NICE_0_LOAD * 9/8.

config NR_CPUS
	int "Maximum number of CPUs (2-32)"
	range 2 32
	depends on SMP
	# These have to remain sorted largest to smallest
	default "8"

config HOTPLUG_CPU
	bool "Support for hot-pluggable CPUs"
	depends on SMP
	help
	  Say Y here to experiment with turning CPUs off and on.  CPUs
	  can be controlled through /sys/devices/system/cpu.

config LOCAL_TIMERS
	bool "Use local timer interrupts"
	depends on SMP
	default y
	help
	  Enable support for local timers on SMP platforms, rather then the
	  legacy IPI broadcast method.  Local timers allows the system
	  accounting to be spread across the timer interval, preventing a
	  "thundering herd" at every timer tick.

config SWP_EMULATE
	bool "Emulate SWP/SWPB instructions"
	help
	  ARMv6 architecture deprecates use of the SWP/SWPB instructions. ARMv8
	  oblosetes the use of SWP/SWPB instructions. ARMv7 multiprocessing
	  extensions introduce the ability to disable these instructions,
	  triggering an undefined instruction exception when executed. Say Y
	  here to enable software emulation of these instructions for userspace
	  (not kernel) using LDREX/STREX. Also creates /proc/cpu/swp_emulation
	  for statistics.

	  In some older versions of glibc [<=2.8] SWP is used during futex
	  trylock() operations with the assumption that the code will not
	  be preempted. This invalid assumption may be more likely to fail
	  with SWP emulation enabled, leading to deadlock of the user
	  application.

	  NOTE: when accessing uncached shared regions, LDREX/STREX rely
	  on an external transaction monitoring block called a global
	  monitor to maintain update atomicity. If your system does not
	  implement a global monitor, this option can cause programs that
	  perform SWP operations to uncached memory to deadlock.

	  If unsure, say Y.

source kernel/Kconfig.preempt

config ARCH_NR_GPIO
	int
	default 1024 if ARCH_EXYNOS
	default 0
	help

	  Maximum number of GPIOs in the system.
	  If unsure, leave the default value.

config HZ
	int
	default 100

config ARCH_HAS_HOLES_MEMORYMODEL
	def_bool y if SPARSEMEM

config ARCH_SPARSEMEM_ENABLE
	def_bool y
	select SPARSEMEM_VMEMMAP_ENABLE

config ARCH_SPARSEMEM_DEFAULT
	def_bool ARCH_SPARSEMEM_ENABLE

config ARCH_SELECT_MEMORY_MODEL
	def_bool ARCH_SPARSEMEM_ENABLE

config HAVE_ARCH_PFN_VALID
	def_bool ARCH_HAS_HOLES_MEMORYMODEL || !SPARSEMEM

config HW_PERF_EVENTS
	bool "Enable hardware performance counter support for perf events"
	depends on PERF_EVENTS
	default y
	help
	  Enable hardware performance counter support for perf events. If
	  disabled, perf events will use software events only.

config SYS_SUPPORTS_HUGETLBFS
	def_bool y

config ARCH_WANT_GENERAL_HUGETLB
	def_bool y

config ARCH_WANT_HUGE_PMD_SHARE
	def_bool y if !ARM64_64K_PAGES

config HAVE_ARCH_TRANSPARENT_HUGEPAGE
	def_bool y

source "mm/Kconfig"

config FORCE_MAX_ZONEORDER
	int
	default "14" if (ARM64_64K_PAGES && TRANSPARENT_HUGEPAGE)
	default "11"

config ARMV7_COMPAT
	bool "Kernel support for ARMv7 applications"
	depends on COMPAT
	select SWP_EMULATE
	help
	 This option enables features that allow that ran on an ARMv7 or older
	 processor to continue functioning.

	 If you want to execute ARMv7 applications, say Y

config ARMV7_COMPAT_CPUINFO
	bool "Report backwards compatible cpu features in /proc/cpuinfo"
	depends on ARMV7_COMPAT
	default y
	help
	 This option makes /proc/cpuinfo list CPU features that an ARMv7 or
	 earlier kernel would report, but are not optional on an ARMv8 or later
	 processor.

	 If you want to execute ARMv7 applications, say Y

config SECCOMP
	bool "Enable seccomp to safely compute untrusted bytecode"
	---help---
	  This kernel feature is useful for number crunching applications
	  that may need to compute untrusted bytecode during their
	  execution. By using pipes or other transports made available to
	  the process as file descriptors supporting the read/write
	  syscalls, it's possible to isolate those applications in
	  their own address space using seccomp. Once seccomp is
	  enabled via prctl(PR_SET_SECCOMP), it cannot be disabled
	  and the task is only allowed to execute a few safe syscalls
	  defined by each seccomp mode.

config CC_STACKPROTECTOR
	bool "Enable -fstack-protector buffer overflow detection (EXPERIMENTAL)"
	help
	  This option turns on the -fstack-protector GCC feature. This
	  feature puts, at the beginning of functions, a canary value on
	  the stack just before the return address, and validates
	  the value just before actually returning.  Stack based buffer
	  overflows (that need to overwrite this return address) now also
	  overwrite the canary, which gets detected and the attack is then
	  neutralized via a kernel panic.
	  This feature requires gcc version 4.2 or above.

endmenu

menu "Boot options"

config CMDLINE
	string "Default kernel command string"
	default ""
	help
	  Provide a set of default command-line options at build time by
	  entering them here. As a minimum, you should specify the the
	  root device (e.g. root=/dev/nfs).

choice
	prompt "Kernel command line type" if CMDLINE != ""
	default CMDLINE_FROM_BOOTLOADER

config CMDLINE_FROM_BOOTLOADER
	bool "Use bootloader kernel arguments if available"
	help
	  Uses the command-line options passed by the boot loader. If
	  the boot loader doesn't provide any, the default kernel command
	  string provided in CMDLINE will be used.

config CMDLINE_EXTEND
	bool "Extend bootloader kernel arguments"
	help
	  The command-line arguments provided by the boot loader will be
	  appended to the default kernel command string.

config CMDLINE_FORCE
	bool "Always use the default kernel command string"
	help
	  Always use the default kernel command string, even if the boot
	  loader passes other arguments to the kernel.
	  This is useful if you cannot or don't want to change the
	  command-line options your boot loader passes to the kernel.
endchoice

config BUILD_ARM64_APPENDED_DTB_IMAGE
	bool "Build a concatenated Image.gz/dtb by default"
	depends on OF
	help
	  Enabling this option will cause a concatenated Image.gz and list of
	  DTBs to be built by default (instead of a standalone Image.gz.)
	  The image will built in arch/arm64/boot/Image.gz-dtb

config BUILD_ARM64_APPENDED_DTB_IMAGE_NAMES
	string "Default dtb names"
	depends on BUILD_ARM64_APPENDED_DTB_IMAGE
	help
	  Space separated list of names of dtbs to append when
	  building a concatenated Image.gz-dtb.

endmenu

menu "Userspace binary formats"

source "fs/Kconfig.binfmt"

config COMPAT
	bool "Kernel support for 32-bit EL0"
	depends on !ARM64_64K_PAGES
	select COMPAT_BINFMT_ELF
	select HAVE_UID16
	select OLD_SIGSUSPEND3
	select COMPAT_OLD_SIGACTION
	help
	  This option enables support for a 32-bit EL0 running under a 64-bit
	  kernel at EL1. AArch32-specific components such as system calls,
	  the user helper functions, VFP support and the ptrace interface are
	  handled appropriately by the kernel.

	  If you want to execute 32-bit userspace applications, say Y.

config SYSVIPC_COMPAT
	def_bool y
	depends on COMPAT && SYSVIPC

config KEYS_COMPAT
	def_bool y if COMPAT && KEYS
	help
	  This option enables support for a 32-bit keyctl syscall callback function under
	  a 64-bit kernel.
endmenu

menu "Power management options"

source "kernel/power/Kconfig"

source "drivers/cpufreq/Kconfig"

source "drivers/mailbox/samsung/Kconfig"

config ARCH_SUSPEND_POSSIBLE
	def_bool y

config ARM64_CPU_SUSPEND
	def_bool PM_SLEEP
endmenu

menu "CPU Power Management"

source "drivers/cpuidle/Kconfig"

endmenu

source "net/Kconfig"

source "drivers/Kconfig"

source "fs/Kconfig"

source "arch/arm64/Kconfig.debug"

source "security/Kconfig"

source "crypto/Kconfig"
if CRYPTO
source "arch/arm64/crypto/Kconfig"
endif

source "lib/Kconfig"<|MERGE_RESOLUTION|>--- conflicted
+++ resolved
@@ -107,14 +107,12 @@
 config STACKTRACE_SUPPORT
 	def_bool y
 
-<<<<<<< HEAD
 config HAVE_LATENCYTOP_SUPPORT
 	def_bool y
-=======
+
 config ILLEGAL_POINTER_VALUE
 	hex
 	default 0xdead000000000000
->>>>>>> f5552cd8
 
 config LOCKDEP_SUPPORT
 	def_bool y
