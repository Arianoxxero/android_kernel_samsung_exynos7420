dts-dirs += al
dts-dirs += altera
dts-dirs += amd
dts-dirs += amlogic
dts-dirs += apm
dts-dirs += arm
dts-dirs += broadcom
dts-dirs += cavium
dts-dirs += exynos
dts-dirs += freescale
dts-dirs += hisilicon
dts-dirs += marvell
dts-dirs += mediatek
dts-dirs += nvidia
dts-dirs += qcom
dts-dirs += renesas
dts-dirs += rockchip
dts-dirs += socionext
dts-dirs += sprd
dts-dirs += xilinx
dts-dirs += lg
dts-dirs += zte

subdir-y	:= $(dts-dirs)

dtstree		:= $(srctree)/$(src)

dtb-$(CONFIG_OF_ALL_DTBS) := $(patsubst $(dtstree)/%.dts,%.dtb, $(foreach d,$(dts-dirs), $(wildcard $(dtstree)/$(d)/*.dts)))

<<<<<<< HEAD
dtb_makefile_dir := $(subst $\",,$(CONFIG_OF_DTS_MAKEFILE_DIR))
dtb_names := $(subst $\",,$(CONFIG_OF_DTS_NAMES))

ifneq ($(dtb_makefile_dir),)
  ifneq ($(dtb_names),)
    dtb-y := $(addprefix $(dtb_makefile_dir)/,$(addsuffix .dtb,$(dtb_names)))
  endif
endif

always		:= $(dtb-y)
=======
always		:= $(dtb-y)

targets += dtbs

DTB_NAMES := $(subst $\",,$(CONFIG_BUILD_ARM64_APPENDED_DTB_IMAGE_NAMES))
ifneq ($(DTB_NAMES),)
DTB_LIST := $(addsuffix .dtb,$(DTB_NAMES))
else
DTB_LIST := $(dtb-y)
endif
targets += $(DTB_LIST)

dtbs: $(addprefix $(obj)/, $(DTB_LIST))

clean-files := dts/*.dtb *.dtb
>>>>>>> 4170bfad
<|MERGE_RESOLUTION|>--- conflicted
+++ resolved
@@ -27,7 +27,6 @@
 
 dtb-$(CONFIG_OF_ALL_DTBS) := $(patsubst $(dtstree)/%.dts,%.dtb, $(foreach d,$(dts-dirs), $(wildcard $(dtstree)/$(d)/*.dts)))
 
-<<<<<<< HEAD
 dtb_makefile_dir := $(subst $\",,$(CONFIG_OF_DTS_MAKEFILE_DIR))
 dtb_names := $(subst $\",,$(CONFIG_OF_DTS_NAMES))
 
@@ -37,8 +36,6 @@
   endif
 endif
 
-always		:= $(dtb-y)
-=======
 always		:= $(dtb-y)
 
 targets += dtbs
@@ -53,5 +50,4 @@
 
 dtbs: $(addprefix $(obj)/, $(DTB_LIST))
 
-clean-files := dts/*.dtb *.dtb
->>>>>>> 4170bfad
+clean-files := dts/*.dtb *.dtb