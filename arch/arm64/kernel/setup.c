--- conflicted
+++ resolved
@@ -116,9 +116,6 @@
 	printk("%s", buf);
 }
 
-<<<<<<< HEAD
-void __init smp_setup_processor_id(void)
-=======
 struct cpuinfo_arm64 {
 	struct cpu	cpu;
 	u32		reg_midr;
@@ -132,8 +129,7 @@
 	info->reg_midr = read_cpuid_id();
 }
 
-static void __init setup_processor(void)
->>>>>>> 5cfc71ce
+void __init smp_setup_processor_id(void)
 {
 	/*
 	 * clear __my_cpu_offset on boot CPU to avoid hang caused by
@@ -572,7 +568,6 @@
 #ifdef CONFIG_SMP
 		seq_printf(m, "processor\t: %d\n", i);
 #endif
-<<<<<<< HEAD
 	}
 
 	/* dump out the processor features */
@@ -602,38 +597,6 @@
 	seq_puts(m, "\n");
 
 	seq_printf(m, "Hardware\t: %s\n", machine_name);
-=======
-		seq_printf(m, "BogoMIPS\t: %lu.%02lu\n",
-			   loops_per_jiffy / (500000UL/HZ),
-			   loops_per_jiffy / (5000UL/HZ) % 100);
-
-		/*
-		 * Dump out the common processor features in a single line.
-		 * Userspace should read the hwcaps with getauxval(AT_HWCAP)
-		 * rather than attempting to parse this, but there's a body of
-		 * software which does already (at least for 32-bit).
-		 */
-		seq_puts(m, "Features\t:");
-		if (personality(current->personality) == PER_LINUX32) {
-#ifdef CONFIG_COMPAT
-			for (j = 0; compat_hwcap_str[j]; j++)
-				if (COMPAT_ELF_HWCAP & (1 << j))
-					seq_printf(m, " %s", compat_hwcap_str[j]);
-#endif /* CONFIG_COMPAT */
-		} else {
-			for (j = 0; hwcap_str[j]; j++)
-				if (elf_hwcap & (1 << j))
-					seq_printf(m, " %s", hwcap_str[j]);
-		}
-		seq_puts(m, "\n");
-
-		seq_printf(m, "CPU implementer\t: 0x%02x\n", (midr >> 24));
-		seq_printf(m, "CPU architecture: 8\n");
-		seq_printf(m, "CPU variant\t: 0x%x\n", ((midr >> 20) & 0xf));
-		seq_printf(m, "CPU part\t: 0x%03x\n", ((midr >> 4) & 0xfff));
-		seq_printf(m, "CPU revision\t: %d\n\n", (midr & 0xf));
-	}
->>>>>>> 5cfc71ce
 
 	return 0;
 }
