--- conflicted
+++ resolved
@@ -2,16 +2,14 @@
 # Cryptographic API
 #
 
-<<<<<<< HEAD
 #Keep this on the top
 obj-$(CONFIG_CRYPTO_FIPS) += first_file.o
 obj-$(CONFIG_CRYPTO_FIPS) += fips_integrity.o
-=======
+
 # memneq MUST be built with -Os or -O0 to prevent early-return optimizations
 # that will defeat memneq's actual purpose to prevent timing attacks.
 CFLAGS_REMOVE_memneq.o := -O1 -O2 -O3
 CFLAGS_memneq.o := -Os
->>>>>>> a07ea939
 
 obj-$(CONFIG_CRYPTO) += crypto.o
 crypto-y := api.o cipher.o compress.o memneq.o
