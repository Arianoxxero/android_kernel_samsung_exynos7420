--- conflicted
+++ resolved
@@ -252,10 +252,7 @@
 		}
 	}
 
-<<<<<<< HEAD
-	bsize = min(walk->walk_blocksize, n);
-=======
->>>>>>> ec55e7c2
+	bsize = min(walk->blocksize, n);
 	n = scatterwalk_clamp(&walk->in, n);
 	n = scatterwalk_clamp(&walk->out, n);
 
