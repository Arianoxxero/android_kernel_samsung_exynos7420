/* i915_drv.h -- Private header for the I915 driver -*- linux-c -*-
 */
/*
 *
 * Copyright 2003 Tungsten Graphics, Inc., Cedar Park, Texas.
 * All Rights Reserved.
 *
 * Permission is hereby granted, free of charge, to any person obtaining a
 * copy of this software and associated documentation files (the
 * "Software"), to deal in the Software without restriction, including
 * without limitation the rights to use, copy, modify, merge, publish,
 * distribute, sub license, and/or sell copies of the Software, and to
 * permit persons to whom the Software is furnished to do so, subject to
 * the following conditions:
 *
 * The above copyright notice and this permission notice (including the
 * next paragraph) shall be included in all copies or substantial portions
 * of the Software.
 *
 * THE SOFTWARE IS PROVIDED "AS IS", WITHOUT WARRANTY OF ANY KIND, EXPRESS
 * OR IMPLIED, INCLUDING BUT NOT LIMITED TO THE WARRANTIES OF
 * MERCHANTABILITY, FITNESS FOR A PARTICULAR PURPOSE AND NON-INFRINGEMENT.
 * IN NO EVENT SHALL TUNGSTEN GRAPHICS AND/OR ITS SUPPLIERS BE LIABLE FOR
 * ANY CLAIM, DAMAGES OR OTHER LIABILITY, WHETHER IN AN ACTION OF CONTRACT,
 * TORT OR OTHERWISE, ARISING FROM, OUT OF OR IN CONNECTION WITH THE
 * SOFTWARE OR THE USE OR OTHER DEALINGS IN THE SOFTWARE.
 *
 */

#ifndef _I915_DRV_H_
#define _I915_DRV_H_

#include "i915_reg.h"
#include "intel_bios.h"
#include "intel_ringbuffer.h"
#include <linux/io-mapping.h>
#include <linux/i2c.h>
#include <drm/intel-gtt.h>

/* General customization:
 */

#define DRIVER_AUTHOR		"Tungsten Graphics, Inc."

#define DRIVER_NAME		"i915"
#define DRIVER_DESC		"Intel Graphics"
#define DRIVER_DATE		"20080730"

enum pipe {
	PIPE_A = 0,
	PIPE_B,
	PIPE_C,
	I915_MAX_PIPES
};
#define pipe_name(p) ((p) + 'A')

enum plane {
	PLANE_A = 0,
	PLANE_B,
	PLANE_C,
};
#define plane_name(p) ((p) + 'A')

#define I915_GEM_GPU_DOMAINS	(~(I915_GEM_DOMAIN_CPU | I915_GEM_DOMAIN_GTT))

#define for_each_pipe(p) for ((p) = 0; (p) < dev_priv->num_pipe; (p)++)

/* Interface history:
 *
 * 1.1: Original.
 * 1.2: Add Power Management
 * 1.3: Add vblank support
 * 1.4: Fix cmdbuffer path, add heap destroy
 * 1.5: Add vblank pipe configuration
 * 1.6: - New ioctl for scheduling buffer swaps on vertical blank
 *      - Support vertical blank on secondary display pipe
 */
#define DRIVER_MAJOR		1
#define DRIVER_MINOR		6
#define DRIVER_PATCHLEVEL	0

#define WATCH_COHERENCY	0
#define WATCH_LISTS	0

#define I915_GEM_PHYS_CURSOR_0 1
#define I915_GEM_PHYS_CURSOR_1 2
#define I915_GEM_PHYS_OVERLAY_REGS 3
#define I915_MAX_PHYS_OBJECT (I915_GEM_PHYS_OVERLAY_REGS)

struct drm_i915_gem_phys_object {
	int id;
	struct page **page_list;
	drm_dma_handle_t *handle;
	struct drm_i915_gem_object *cur_obj;
};

struct mem_block {
	struct mem_block *next;
	struct mem_block *prev;
	int start;
	int size;
	struct drm_file *file_priv; /* NULL: free, -1: heap, other: real files */
};

struct opregion_header;
struct opregion_acpi;
struct opregion_swsci;
struct opregion_asle;

struct intel_opregion {
	struct opregion_header *header;
	struct opregion_acpi *acpi;
	struct opregion_swsci *swsci;
	struct opregion_asle *asle;
	void *vbt;
	u32 __iomem *lid_state;
};
#define OPREGION_SIZE            (8*1024)

struct intel_overlay;
struct intel_overlay_error_state;

struct drm_i915_master_private {
	drm_local_map_t *sarea;
	struct _drm_i915_sarea *sarea_priv;
};
#define I915_FENCE_REG_NONE -1

struct drm_i915_fence_reg {
	struct list_head lru_list;
	struct drm_i915_gem_object *obj;
	uint32_t setup_seqno;
};

struct sdvo_device_mapping {
	u8 initialized;
	u8 dvo_port;
	u8 slave_addr;
	u8 dvo_wiring;
	u8 i2c_pin;
	u8 i2c_speed;
	u8 ddc_pin;
};

struct intel_display_error_state;

struct drm_i915_error_state {
	u32 eir;
	u32 pgtbl_er;
	u32 pipestat[I915_MAX_PIPES];
	u32 ipeir;
	u32 ipehr;
	u32 instdone;
	u32 acthd;
	u32 error; /* gen6+ */
	u32 bcs_acthd; /* gen6+ blt engine */
	u32 bcs_ipehr;
	u32 bcs_ipeir;
	u32 bcs_instdone;
	u32 bcs_seqno;
	u32 vcs_acthd; /* gen6+ bsd engine */
	u32 vcs_ipehr;
	u32 vcs_ipeir;
	u32 vcs_instdone;
	u32 vcs_seqno;
	u32 instpm;
	u32 instps;
	u32 instdone1;
	u32 seqno;
	u64 bbaddr;
	u64 fence[16];
	struct timeval time;
	struct drm_i915_error_object {
		int page_count;
		u32 gtt_offset;
		u32 *pages[0];
	} *ringbuffer[I915_NUM_RINGS], *batchbuffer[I915_NUM_RINGS];
	struct drm_i915_error_buffer {
		u32 size;
		u32 name;
		u32 seqno;
		u32 gtt_offset;
		u32 read_domains;
		u32 write_domain;
		s32 fence_reg:5;
		s32 pinned:2;
		u32 tiling:2;
		u32 dirty:1;
		u32 purgeable:1;
		u32 ring:4;
		u32 cache_level:2;
	} *active_bo, *pinned_bo;
	u32 active_bo_count, pinned_bo_count;
	struct intel_overlay_error_state *overlay;
	struct intel_display_error_state *display;
};

struct drm_i915_display_funcs {
	void (*dpms)(struct drm_crtc *crtc, int mode);
	bool (*fbc_enabled)(struct drm_device *dev);
	void (*enable_fbc)(struct drm_crtc *crtc, unsigned long interval);
	void (*disable_fbc)(struct drm_device *dev);
	int (*get_display_clock_speed)(struct drm_device *dev);
	int (*get_fifo_size)(struct drm_device *dev, int plane);
	void (*update_wm)(struct drm_device *dev);
	int (*crtc_mode_set)(struct drm_crtc *crtc,
			     struct drm_display_mode *mode,
			     struct drm_display_mode *adjusted_mode,
			     int x, int y,
			     struct drm_framebuffer *old_fb);
	void (*fdi_link_train)(struct drm_crtc *crtc);
	void (*init_clock_gating)(struct drm_device *dev);
	void (*init_pch_clock_gating)(struct drm_device *dev);
<<<<<<< HEAD
=======
	int (*queue_flip)(struct drm_device *dev, struct drm_crtc *crtc,
			  struct drm_framebuffer *fb,
			  struct drm_i915_gem_object *obj);
>>>>>>> 712ae51a
	/* clock updates for mode set */
	/* cursor updates */
	/* render clock increase/decrease */
	/* display clock increase/decrease */
	/* pll clock increase/decrease */
};

struct intel_device_info {
	u8 gen;
	u8 is_mobile : 1;
	u8 is_i85x : 1;
	u8 is_i915g : 1;
	u8 is_i945gm : 1;
	u8 is_g33 : 1;
	u8 need_gfx_hws : 1;
	u8 is_g4x : 1;
	u8 is_pineview : 1;
	u8 is_broadwater : 1;
	u8 is_crestline : 1;
	u8 is_ivybridge : 1;
	u8 has_fbc : 1;
	u8 has_pipe_cxsr : 1;
	u8 has_hotplug : 1;
	u8 cursor_needs_physical : 1;
	u8 has_overlay : 1;
	u8 overlay_needs_physical : 1;
	u8 supports_tv : 1;
	u8 has_bsd_ring : 1;
	u8 has_blt_ring : 1;
};

enum no_fbc_reason {
	FBC_NO_OUTPUT, /* no outputs enabled to compress */
	FBC_STOLEN_TOO_SMALL, /* not enough space to hold compressed buffers */
	FBC_UNSUPPORTED_MODE, /* interlace or doublescanned mode */
	FBC_MODE_TOO_LARGE, /* mode too large for compression */
	FBC_BAD_PLANE, /* fbc not supported on plane */
	FBC_NOT_TILED, /* buffer not tiled */
	FBC_MULTIPLE_PIPES, /* more than one pipe active */
	FBC_MODULE_PARAM,
};

enum intel_pch {
	PCH_IBX,	/* Ibexpeak PCH */
	PCH_CPT,	/* Cougarpoint PCH */
};

#define QUIRK_PIPEA_FORCE (1<<0)

struct intel_fbdev;

typedef struct drm_i915_private {
	struct drm_device *dev;

	const struct intel_device_info *info;

	int has_gem;
	int relative_constants_mode;

	void __iomem *regs;

	struct intel_gmbus {
		struct i2c_adapter adapter;
		struct i2c_adapter *force_bit;
		u32 reg0;
	} *gmbus;

	struct pci_dev *bridge_dev;
	struct intel_ring_buffer ring[I915_NUM_RINGS];
	uint32_t next_seqno;

	drm_dma_handle_t *status_page_dmah;
	uint32_t counter;
	drm_local_map_t hws_map;
	struct drm_i915_gem_object *pwrctx;
	struct drm_i915_gem_object *renderctx;

	struct resource mch_res;

	unsigned int cpp;
	int back_offset;
	int front_offset;
	int current_page;
	int page_flipping;

	atomic_t irq_received;

	/* protects the irq masks */
	spinlock_t irq_lock;
	/** Cached value of IMR to avoid reads in updating the bitfield */
	u32 pipestat[2];
	u32 irq_mask;
	u32 gt_irq_mask;
	u32 pch_irq_mask;

	u32 hotplug_supported_mask;
	struct work_struct hotplug_work;

	int tex_lru_log_granularity;
	int allow_batchbuffer;
	struct mem_block *agp_heap;
	unsigned int sr01, adpa, ppcr, dvob, dvoc, lvds;
	int vblank_pipe;
	int num_pipe;

	/* For hangcheck timer */
#define DRM_I915_HANGCHECK_PERIOD 1500 /* in ms */
	struct timer_list hangcheck_timer;
	int hangcheck_count;
	uint32_t last_acthd;
	uint32_t last_instdone;
	uint32_t last_instdone1;

	unsigned long cfb_size;
	unsigned long cfb_pitch;
	unsigned long cfb_offset;
	int cfb_fence;
	int cfb_plane;
	int cfb_y;

	struct intel_opregion opregion;

	/* overlay */
	struct intel_overlay *overlay;

	/* LVDS info */
	int backlight_level;  /* restore backlight to this value */
	bool backlight_enabled;
	struct drm_display_mode *panel_fixed_mode;
	struct drm_display_mode *lfp_lvds_vbt_mode; /* if any */
	struct drm_display_mode *sdvo_lvds_vbt_mode; /* if any */

	/* Feature bits from the VBIOS */
	unsigned int int_tv_support:1;
	unsigned int lvds_dither:1;
	unsigned int lvds_vbt:1;
	unsigned int int_crt_support:1;
	unsigned int lvds_use_ssc:1;
	int lvds_ssc_freq;
	struct {
		int rate;
		int lanes;
		int preemphasis;
		int vswing;

		bool initialized;
		bool support;
		int bpp;
		struct edp_power_seq pps;
	} edp;
	bool no_aux_handshake;

	struct notifier_block lid_notifier;

	int crt_ddc_pin;
	struct drm_i915_fence_reg fence_regs[16]; /* assume 965 */
	int fence_reg_start; /* 4 if userland hasn't ioctl'd us yet */
	int num_fence_regs; /* 8 on pre-965, 16 otherwise */

	unsigned int fsb_freq, mem_freq, is_ddr3;

	spinlock_t error_lock;
	struct drm_i915_error_state *first_error;
	struct work_struct error_work;
	struct completion error_completion;
	struct workqueue_struct *wq;

	/* Display functions */
	struct drm_i915_display_funcs display;

	/* PCH chipset type */
	enum intel_pch pch_type;

	unsigned long quirks;

	/* Register state */
	bool modeset_on_lid;
	u8 saveLBB;
	u32 saveDSPACNTR;
	u32 saveDSPBCNTR;
	u32 saveDSPARB;
	u32 saveHWS;
	u32 savePIPEACONF;
	u32 savePIPEBCONF;
	u32 savePIPEASRC;
	u32 savePIPEBSRC;
	u32 saveFPA0;
	u32 saveFPA1;
	u32 saveDPLL_A;
	u32 saveDPLL_A_MD;
	u32 saveHTOTAL_A;
	u32 saveHBLANK_A;
	u32 saveHSYNC_A;
	u32 saveVTOTAL_A;
	u32 saveVBLANK_A;
	u32 saveVSYNC_A;
	u32 saveBCLRPAT_A;
	u32 saveTRANSACONF;
	u32 saveTRANS_HTOTAL_A;
	u32 saveTRANS_HBLANK_A;
	u32 saveTRANS_HSYNC_A;
	u32 saveTRANS_VTOTAL_A;
	u32 saveTRANS_VBLANK_A;
	u32 saveTRANS_VSYNC_A;
	u32 savePIPEASTAT;
	u32 saveDSPASTRIDE;
	u32 saveDSPASIZE;
	u32 saveDSPAPOS;
	u32 saveDSPAADDR;
	u32 saveDSPASURF;
	u32 saveDSPATILEOFF;
	u32 savePFIT_PGM_RATIOS;
	u32 saveBLC_HIST_CTL;
	u32 saveBLC_PWM_CTL;
	u32 saveBLC_PWM_CTL2;
	u32 saveBLC_CPU_PWM_CTL;
	u32 saveBLC_CPU_PWM_CTL2;
	u32 saveFPB0;
	u32 saveFPB1;
	u32 saveDPLL_B;
	u32 saveDPLL_B_MD;
	u32 saveHTOTAL_B;
	u32 saveHBLANK_B;
	u32 saveHSYNC_B;
	u32 saveVTOTAL_B;
	u32 saveVBLANK_B;
	u32 saveVSYNC_B;
	u32 saveBCLRPAT_B;
	u32 saveTRANSBCONF;
	u32 saveTRANS_HTOTAL_B;
	u32 saveTRANS_HBLANK_B;
	u32 saveTRANS_HSYNC_B;
	u32 saveTRANS_VTOTAL_B;
	u32 saveTRANS_VBLANK_B;
	u32 saveTRANS_VSYNC_B;
	u32 savePIPEBSTAT;
	u32 saveDSPBSTRIDE;
	u32 saveDSPBSIZE;
	u32 saveDSPBPOS;
	u32 saveDSPBADDR;
	u32 saveDSPBSURF;
	u32 saveDSPBTILEOFF;
	u32 saveVGA0;
	u32 saveVGA1;
	u32 saveVGA_PD;
	u32 saveVGACNTRL;
	u32 saveADPA;
	u32 saveLVDS;
	u32 savePP_ON_DELAYS;
	u32 savePP_OFF_DELAYS;
	u32 saveDVOA;
	u32 saveDVOB;
	u32 saveDVOC;
	u32 savePP_ON;
	u32 savePP_OFF;
	u32 savePP_CONTROL;
	u32 savePP_DIVISOR;
	u32 savePFIT_CONTROL;
	u32 save_palette_a[256];
	u32 save_palette_b[256];
	u32 saveDPFC_CB_BASE;
	u32 saveFBC_CFB_BASE;
	u32 saveFBC_LL_BASE;
	u32 saveFBC_CONTROL;
	u32 saveFBC_CONTROL2;
	u32 saveIER;
	u32 saveIIR;
	u32 saveIMR;
	u32 saveDEIER;
	u32 saveDEIMR;
	u32 saveGTIER;
	u32 saveGTIMR;
	u32 saveFDI_RXA_IMR;
	u32 saveFDI_RXB_IMR;
	u32 saveCACHE_MODE_0;
	u32 saveMI_ARB_STATE;
	u32 saveSWF0[16];
	u32 saveSWF1[16];
	u32 saveSWF2[3];
	u8 saveMSR;
	u8 saveSR[8];
	u8 saveGR[25];
	u8 saveAR_INDEX;
	u8 saveAR[21];
	u8 saveDACMASK;
	u8 saveCR[37];
	uint64_t saveFENCE[16];
	u32 saveCURACNTR;
	u32 saveCURAPOS;
	u32 saveCURABASE;
	u32 saveCURBCNTR;
	u32 saveCURBPOS;
	u32 saveCURBBASE;
	u32 saveCURSIZE;
	u32 saveDP_B;
	u32 saveDP_C;
	u32 saveDP_D;
	u32 savePIPEA_GMCH_DATA_M;
	u32 savePIPEB_GMCH_DATA_M;
	u32 savePIPEA_GMCH_DATA_N;
	u32 savePIPEB_GMCH_DATA_N;
	u32 savePIPEA_DP_LINK_M;
	u32 savePIPEB_DP_LINK_M;
	u32 savePIPEA_DP_LINK_N;
	u32 savePIPEB_DP_LINK_N;
	u32 saveFDI_RXA_CTL;
	u32 saveFDI_TXA_CTL;
	u32 saveFDI_RXB_CTL;
	u32 saveFDI_TXB_CTL;
	u32 savePFA_CTL_1;
	u32 savePFB_CTL_1;
	u32 savePFA_WIN_SZ;
	u32 savePFB_WIN_SZ;
	u32 savePFA_WIN_POS;
	u32 savePFB_WIN_POS;
	u32 savePCH_DREF_CONTROL;
	u32 saveDISP_ARB_CTL;
	u32 savePIPEA_DATA_M1;
	u32 savePIPEA_DATA_N1;
	u32 savePIPEA_LINK_M1;
	u32 savePIPEA_LINK_N1;
	u32 savePIPEB_DATA_M1;
	u32 savePIPEB_DATA_N1;
	u32 savePIPEB_LINK_M1;
	u32 savePIPEB_LINK_N1;
	u32 saveMCHBAR_RENDER_STANDBY;

	struct {
		/** Bridge to intel-gtt-ko */
		const struct intel_gtt *gtt;
		/** Memory allocator for GTT stolen memory */
		struct drm_mm stolen;
		/** Memory allocator for GTT */
		struct drm_mm gtt_space;
		/** List of all objects in gtt_space. Used to restore gtt
		 * mappings on resume */
		struct list_head gtt_list;

		/** Usable portion of the GTT for GEM */
		unsigned long gtt_start;
		unsigned long gtt_mappable_end;
		unsigned long gtt_end;

		struct io_mapping *gtt_mapping;
		int gtt_mtrr;

		struct shrinker inactive_shrinker;

		/**
		 * List of objects currently involved in rendering.
		 *
		 * Includes buffers having the contents of their GPU caches
		 * flushed, not necessarily primitives.  last_rendering_seqno
		 * represents when the rendering involved will be completed.
		 *
		 * A reference is held on the buffer while on this list.
		 */
		struct list_head active_list;

		/**
		 * List of objects which are not in the ringbuffer but which
		 * still have a write_domain which needs to be flushed before
		 * unbinding.
		 *
		 * last_rendering_seqno is 0 while an object is in this list.
		 *
		 * A reference is held on the buffer while on this list.
		 */
		struct list_head flushing_list;

		/**
		 * LRU list of objects which are not in the ringbuffer and
		 * are ready to unbind, but are still in the GTT.
		 *
		 * last_rendering_seqno is 0 while an object is in this list.
		 *
		 * A reference is not held on the buffer while on this list,
		 * as merely being GTT-bound shouldn't prevent its being
		 * freed, and we'll pull it off the list in the free path.
		 */
		struct list_head inactive_list;

		/**
		 * LRU list of objects which are not in the ringbuffer but
		 * are still pinned in the GTT.
		 */
		struct list_head pinned_list;

		/** LRU list of objects with fence regs on them. */
		struct list_head fence_list;

		/**
		 * List of objects currently pending being freed.
		 *
		 * These objects are no longer in use, but due to a signal
		 * we were prevented from freeing them at the appointed time.
		 */
		struct list_head deferred_free_list;

		/**
		 * We leave the user IRQ off as much as possible,
		 * but this means that requests will finish and never
		 * be retired once the system goes idle. Set a timer to
		 * fire periodically while the ring is running. When it
		 * fires, go retire requests.
		 */
		struct delayed_work retire_work;

		/**
		 * Are we in a non-interruptible section of code like
		 * modesetting?
		 */
		bool interruptible;

		/**
		 * Flag if the X Server, and thus DRM, is not currently in
		 * control of the device.
		 *
		 * This is set between LeaveVT and EnterVT.  It needs to be
		 * replaced with a semaphore.  It also needs to be
		 * transitioned away from for kernel modesetting.
		 */
		int suspended;

		/**
		 * Flag if the hardware appears to be wedged.
		 *
		 * This is set when attempts to idle the device timeout.
		 * It prevents command submission from occurring and makes
		 * every pending request fail
		 */
		atomic_t wedged;

		/** Bit 6 swizzling required for X tiling */
		uint32_t bit_6_swizzle_x;
		/** Bit 6 swizzling required for Y tiling */
		uint32_t bit_6_swizzle_y;

		/* storage for physical objects */
		struct drm_i915_gem_phys_object *phys_objs[I915_MAX_PHYS_OBJECT];

		/* accounting, useful for userland debugging */
		size_t gtt_total;
		size_t mappable_gtt_total;
		size_t object_memory;
		u32 object_count;
	} mm;
	struct sdvo_device_mapping sdvo_mappings[2];
	/* indicate whether the LVDS_BORDER should be enabled or not */
	unsigned int lvds_border_bits;
	/* Panel fitter placement and size for Ironlake+ */
	u32 pch_pf_pos, pch_pf_size;
	int panel_t3, panel_t12;

	struct drm_crtc *plane_to_crtc_mapping[2];
	struct drm_crtc *pipe_to_crtc_mapping[2];
	wait_queue_head_t pending_flip_queue;
	bool flip_pending_is_done;

	/* Reclocking support */
	bool render_reclock_avail;
	bool lvds_downclock_avail;
	/* indicates the reduced downclock for LVDS*/
	int lvds_downclock;
	struct work_struct idle_work;
	struct timer_list idle_timer;
	bool busy;
	u16 orig_clock;
	int child_dev_num;
	struct child_device_config *child_dev;
	struct drm_connector *int_lvds_connector;

	bool mchbar_need_disable;

	struct work_struct rps_work;
	spinlock_t rps_lock;
	u32 pm_iir;

	u8 cur_delay;
	u8 min_delay;
	u8 max_delay;
	u8 fmax;
	u8 fstart;

	u64 last_count1;
	unsigned long last_time1;
	u64 last_count2;
	struct timespec last_time2;
	unsigned long gfx_power;
	int c_m;
	int r_t;
	u8 corr;
	spinlock_t *mchdev_lock;

	enum no_fbc_reason no_fbc_reason;

	struct drm_mm_node *compressed_fb;
	struct drm_mm_node *compressed_llb;

	unsigned long last_gpu_reset;

	/* list of fbdev register on this device */
	struct intel_fbdev *fbdev;

	struct drm_property *broadcast_rgb_property;
	struct drm_property *force_audio_property;

	atomic_t forcewake_count;
} drm_i915_private_t;

enum i915_cache_level {
	I915_CACHE_NONE,
	I915_CACHE_LLC,
	I915_CACHE_LLC_MLC, /* gen6+ */
};

struct drm_i915_gem_object {
	struct drm_gem_object base;

	/** Current space allocated to this object in the GTT, if any. */
	struct drm_mm_node *gtt_space;
	struct list_head gtt_list;

	/** This object's place on the active/flushing/inactive lists */
	struct list_head ring_list;
	struct list_head mm_list;
	/** This object's place on GPU write list */
	struct list_head gpu_write_list;
	/** This object's place in the batchbuffer or on the eviction list */
	struct list_head exec_list;

	/**
	 * This is set if the object is on the active or flushing lists
	 * (has pending rendering), and is not set if it's on inactive (ready
	 * to be unbound).
	 */
	unsigned int active : 1;

	/**
	 * This is set if the object has been written to since last bound
	 * to the GTT
	 */
	unsigned int dirty : 1;

	/**
	 * This is set if the object has been written to since the last
	 * GPU flush.
	 */
	unsigned int pending_gpu_write : 1;

	/**
	 * Fence register bits (if any) for this object.  Will be set
	 * as needed when mapped into the GTT.
	 * Protected by dev->struct_mutex.
	 *
	 * Size: 4 bits for 16 fences + sign (for FENCE_REG_NONE)
	 */
	signed int fence_reg : 5;

	/**
	 * Advice: are the backing pages purgeable?
	 */
	unsigned int madv : 2;

	/**
	 * Current tiling mode for the object.
	 */
	unsigned int tiling_mode : 2;
	unsigned int tiling_changed : 1;

	/** How many users have pinned this object in GTT space. The following
	 * users can each hold at most one reference: pwrite/pread, pin_ioctl
	 * (via user_pin_count), execbuffer (objects are not allowed multiple
	 * times for the same batchbuffer), and the framebuffer code. When
	 * switching/pageflipping, the framebuffer code has at most two buffers
	 * pinned per crtc.
	 *
	 * In the worst case this is 1 + 1 + 1 + 2*2 = 7. That would fit into 3
	 * bits with absolutely no headroom. So use 4 bits. */
	unsigned int pin_count : 4;
#define DRM_I915_GEM_OBJECT_MAX_PIN_COUNT 0xf

	/**
	 * Is the object at the current location in the gtt mappable and
	 * fenceable? Used to avoid costly recalculations.
	 */
	unsigned int map_and_fenceable : 1;

	/**
	 * Whether the current gtt mapping needs to be mappable (and isn't just
	 * mappable by accident). Track pin and fault separate for a more
	 * accurate mappable working set.
	 */
	unsigned int fault_mappable : 1;
	unsigned int pin_mappable : 1;

	/*
	 * Is the GPU currently using a fence to access this buffer,
	 */
	unsigned int pending_fenced_gpu_access:1;
	unsigned int fenced_gpu_access:1;

	unsigned int cache_level:2;

	struct page **pages;

	/**
	 * DMAR support
	 */
	struct scatterlist *sg_list;
	int num_sg;

	/**
	 * Used for performing relocations during execbuffer insertion.
	 */
	struct hlist_node exec_node;
	unsigned long exec_handle;
	struct drm_i915_gem_exec_object2 *exec_entry;

	/**
	 * Current offset of the object in GTT space.
	 *
	 * This is the same as gtt_space->start
	 */
	uint32_t gtt_offset;

	/** Breadcrumb of last rendering to the buffer. */
	uint32_t last_rendering_seqno;
	struct intel_ring_buffer *ring;

	/** Breadcrumb of last fenced GPU access to the buffer. */
	uint32_t last_fenced_seqno;
	struct intel_ring_buffer *last_fenced_ring;

	/** Current tiling stride for the object, if it's tiled. */
	uint32_t stride;

	/** Record of address bit 17 of each page at last unbind. */
	unsigned long *bit_17;


	/**
	 * If present, while GEM_DOMAIN_CPU is in the read domain this array
	 * flags which individual pages are valid.
	 */
	uint8_t *page_cpu_valid;

	/** User space pin count and filp owning the pin */
	uint32_t user_pin_count;
	struct drm_file *pin_filp;

	/** for phy allocated objects */
	struct drm_i915_gem_phys_object *phys_obj;

	/**
	 * Number of crtcs where this object is currently the fb, but
	 * will be page flipped away on the next vblank.  When it
	 * reaches 0, dev_priv->pending_flip_queue will be woken up.
	 */
	atomic_t pending_flip;
};

#define to_intel_bo(x) container_of(x, struct drm_i915_gem_object, base)

/**
 * Request queue structure.
 *
 * The request queue allows us to note sequence numbers that have been emitted
 * and may be associated with active buffers to be retired.
 *
 * By keeping this list, we can avoid having to do questionable
 * sequence-number comparisons on buffer last_rendering_seqnos, and associate
 * an emission time with seqnos for tracking how far ahead of the GPU we are.
 */
struct drm_i915_gem_request {
	/** On Which ring this request was generated */
	struct intel_ring_buffer *ring;

	/** GEM sequence number associated with this request. */
	uint32_t seqno;

	/** Time at which this request was emitted, in jiffies. */
	unsigned long emitted_jiffies;

	/** global list entry for this request */
	struct list_head list;

	struct drm_i915_file_private *file_priv;
	/** file_priv list entry for this request */
	struct list_head client_list;
};

struct drm_i915_file_private {
	struct {
		struct spinlock lock;
		struct list_head request_list;
	} mm;
};

#define INTEL_INFO(dev)	(((struct drm_i915_private *) (dev)->dev_private)->info)

#define IS_I830(dev)		((dev)->pci_device == 0x3577)
#define IS_845G(dev)		((dev)->pci_device == 0x2562)
#define IS_I85X(dev)		(INTEL_INFO(dev)->is_i85x)
#define IS_I865G(dev)		((dev)->pci_device == 0x2572)
#define IS_I915G(dev)		(INTEL_INFO(dev)->is_i915g)
#define IS_I915GM(dev)		((dev)->pci_device == 0x2592)
#define IS_I945G(dev)		((dev)->pci_device == 0x2772)
#define IS_I945GM(dev)		(INTEL_INFO(dev)->is_i945gm)
#define IS_BROADWATER(dev)	(INTEL_INFO(dev)->is_broadwater)
#define IS_CRESTLINE(dev)	(INTEL_INFO(dev)->is_crestline)
#define IS_GM45(dev)		((dev)->pci_device == 0x2A42)
#define IS_G4X(dev)		(INTEL_INFO(dev)->is_g4x)
#define IS_PINEVIEW_G(dev)	((dev)->pci_device == 0xa001)
#define IS_PINEVIEW_M(dev)	((dev)->pci_device == 0xa011)
#define IS_PINEVIEW(dev)	(INTEL_INFO(dev)->is_pineview)
#define IS_G33(dev)		(INTEL_INFO(dev)->is_g33)
#define IS_IRONLAKE_D(dev)	((dev)->pci_device == 0x0042)
#define IS_IRONLAKE_M(dev)	((dev)->pci_device == 0x0046)
#define IS_IVYBRIDGE(dev)	(INTEL_INFO(dev)->is_ivybridge)
#define IS_MOBILE(dev)		(INTEL_INFO(dev)->is_mobile)

/*
 * The genX designation typically refers to the render engine, so render
 * capability related checks should use IS_GEN, while display and other checks
 * have their own (e.g. HAS_PCH_SPLIT for ILK+ display, IS_foo for particular
 * chips, etc.).
 */
#define IS_GEN2(dev)	(INTEL_INFO(dev)->gen == 2)
#define IS_GEN3(dev)	(INTEL_INFO(dev)->gen == 3)
#define IS_GEN4(dev)	(INTEL_INFO(dev)->gen == 4)
#define IS_GEN5(dev)	(INTEL_INFO(dev)->gen == 5)
#define IS_GEN6(dev)	(INTEL_INFO(dev)->gen == 6)
#define IS_GEN7(dev)	(INTEL_INFO(dev)->gen == 7)

#define HAS_BSD(dev)            (INTEL_INFO(dev)->has_bsd_ring)
#define HAS_BLT(dev)            (INTEL_INFO(dev)->has_blt_ring)
#define I915_NEED_GFX_HWS(dev)	(INTEL_INFO(dev)->need_gfx_hws)

#define HAS_OVERLAY(dev)		(INTEL_INFO(dev)->has_overlay)
#define OVERLAY_NEEDS_PHYSICAL(dev)	(INTEL_INFO(dev)->overlay_needs_physical)

/* With the 945 and later, Y tiling got adjusted so that it was 32 128-byte
 * rows, which changed the alignment requirements and fence programming.
 */
#define HAS_128_BYTE_Y_TILING(dev) (!IS_GEN2(dev) && !(IS_I915G(dev) || \
						      IS_I915GM(dev)))
#define SUPPORTS_DIGITAL_OUTPUTS(dev)	(!IS_GEN2(dev) && !IS_PINEVIEW(dev))
#define SUPPORTS_INTEGRATED_HDMI(dev)	(IS_G4X(dev) || IS_GEN5(dev))
#define SUPPORTS_INTEGRATED_DP(dev)	(IS_G4X(dev) || IS_GEN5(dev))
#define SUPPORTS_EDP(dev)		(IS_IRONLAKE_M(dev))
#define SUPPORTS_TV(dev)		(INTEL_INFO(dev)->supports_tv)
#define I915_HAS_HOTPLUG(dev)		 (INTEL_INFO(dev)->has_hotplug)
/* dsparb controlled by hw only */
#define DSPARB_HWCONTROL(dev) (IS_G4X(dev) || IS_IRONLAKE(dev))

#define HAS_FW_BLC(dev) (INTEL_INFO(dev)->gen > 2)
#define HAS_PIPE_CXSR(dev) (INTEL_INFO(dev)->has_pipe_cxsr)
#define I915_HAS_FBC(dev) (INTEL_INFO(dev)->has_fbc)

#define HAS_PCH_SPLIT(dev) (IS_GEN5(dev) || IS_GEN6(dev) || IS_IVYBRIDGE(dev))
#define HAS_PIPE_CONTROL(dev) (INTEL_INFO(dev)->gen >= 5)

#define INTEL_PCH_TYPE(dev) (((struct drm_i915_private *)(dev)->dev_private)->pch_type)
#define HAS_PCH_CPT(dev) (INTEL_PCH_TYPE(dev) == PCH_CPT)
#define HAS_PCH_IBX(dev) (INTEL_PCH_TYPE(dev) == PCH_IBX)

#include "i915_trace.h"

extern struct drm_ioctl_desc i915_ioctls[];
extern int i915_max_ioctl;
extern unsigned int i915_fbpercrtc;
extern int i915_panel_ignore_lid;
extern unsigned int i915_powersave;
extern unsigned int i915_semaphores;
extern unsigned int i915_lvds_downclock;
extern unsigned int i915_panel_use_ssc;
extern int i915_vbt_sdvo_panel_type;
extern unsigned int i915_enable_rc6;
extern unsigned int i915_enable_fbc;

extern int i915_suspend(struct drm_device *dev, pm_message_t state);
extern int i915_resume(struct drm_device *dev);
extern void i915_save_display(struct drm_device *dev);
extern void i915_restore_display(struct drm_device *dev);
extern int i915_master_create(struct drm_device *dev, struct drm_master *master);
extern void i915_master_destroy(struct drm_device *dev, struct drm_master *master);

				/* i915_dma.c */
extern void i915_kernel_lost_context(struct drm_device * dev);
extern int i915_driver_load(struct drm_device *, unsigned long flags);
extern int i915_driver_unload(struct drm_device *);
extern int i915_driver_open(struct drm_device *dev, struct drm_file *file_priv);
extern void i915_driver_lastclose(struct drm_device * dev);
extern void i915_driver_preclose(struct drm_device *dev,
				 struct drm_file *file_priv);
extern void i915_driver_postclose(struct drm_device *dev,
				  struct drm_file *file_priv);
extern int i915_driver_device_is_agp(struct drm_device * dev);
extern long i915_compat_ioctl(struct file *filp, unsigned int cmd,
			      unsigned long arg);
extern int i915_emit_box(struct drm_device *dev,
			 struct drm_clip_rect *box,
			 int DR1, int DR4);
extern int i915_reset(struct drm_device *dev, u8 flags);
extern unsigned long i915_chipset_val(struct drm_i915_private *dev_priv);
extern unsigned long i915_mch_val(struct drm_i915_private *dev_priv);
extern unsigned long i915_gfx_val(struct drm_i915_private *dev_priv);
extern void i915_update_gfx_val(struct drm_i915_private *dev_priv);


/* i915_irq.c */
void i915_hangcheck_elapsed(unsigned long data);
void i915_handle_error(struct drm_device *dev, bool wedged);
extern int i915_irq_emit(struct drm_device *dev, void *data,
			 struct drm_file *file_priv);
extern int i915_irq_wait(struct drm_device *dev, void *data,
			 struct drm_file *file_priv);

extern irqreturn_t i915_driver_irq_handler(DRM_IRQ_ARGS);
extern void i915_driver_irq_preinstall(struct drm_device * dev);
extern int i915_driver_irq_postinstall(struct drm_device *dev);
extern void i915_driver_irq_uninstall(struct drm_device * dev);

extern irqreturn_t ironlake_irq_handler(DRM_IRQ_ARGS);
extern void ironlake_irq_preinstall(struct drm_device *dev);
extern int ironlake_irq_postinstall(struct drm_device *dev);
extern void ironlake_irq_uninstall(struct drm_device *dev);

extern irqreturn_t ivybridge_irq_handler(DRM_IRQ_ARGS);
extern void ivybridge_irq_preinstall(struct drm_device *dev);
extern int ivybridge_irq_postinstall(struct drm_device *dev);
extern void ivybridge_irq_uninstall(struct drm_device *dev);

extern int i915_vblank_pipe_set(struct drm_device *dev, void *data,
				struct drm_file *file_priv);
extern int i915_vblank_pipe_get(struct drm_device *dev, void *data,
				struct drm_file *file_priv);
extern int i915_enable_vblank(struct drm_device *dev, int crtc);
extern void i915_disable_vblank(struct drm_device *dev, int crtc);
extern int ironlake_enable_vblank(struct drm_device *dev, int crtc);
extern void ironlake_disable_vblank(struct drm_device *dev, int crtc);
extern int ivybridge_enable_vblank(struct drm_device *dev, int crtc);
extern void ivybridge_disable_vblank(struct drm_device *dev, int crtc);
extern u32 i915_get_vblank_counter(struct drm_device *dev, int crtc);
extern u32 gm45_get_vblank_counter(struct drm_device *dev, int crtc);
extern int i915_vblank_swap(struct drm_device *dev, void *data,
			    struct drm_file *file_priv);

void
i915_enable_pipestat(drm_i915_private_t *dev_priv, int pipe, u32 mask);

void
i915_disable_pipestat(drm_i915_private_t *dev_priv, int pipe, u32 mask);

void intel_enable_asle (struct drm_device *dev);
int i915_get_vblank_timestamp(struct drm_device *dev, int crtc,
			      int *max_error,
			      struct timeval *vblank_time,
			      unsigned flags);

int i915_get_crtc_scanoutpos(struct drm_device *dev, int pipe,
			     int *vpos, int *hpos);

#ifdef CONFIG_DEBUG_FS
extern void i915_destroy_error_state(struct drm_device *dev);
#else
#define i915_destroy_error_state(x)
#endif


/* i915_mem.c */
extern int i915_mem_alloc(struct drm_device *dev, void *data,
			  struct drm_file *file_priv);
extern int i915_mem_free(struct drm_device *dev, void *data,
			 struct drm_file *file_priv);
extern int i915_mem_init_heap(struct drm_device *dev, void *data,
			      struct drm_file *file_priv);
extern int i915_mem_destroy_heap(struct drm_device *dev, void *data,
				 struct drm_file *file_priv);
extern void i915_mem_takedown(struct mem_block **heap);
extern void i915_mem_release(struct drm_device * dev,
			     struct drm_file *file_priv, struct mem_block *heap);
/* i915_gem.c */
int i915_gem_init_ioctl(struct drm_device *dev, void *data,
			struct drm_file *file_priv);
int i915_gem_create_ioctl(struct drm_device *dev, void *data,
			  struct drm_file *file_priv);
int i915_gem_pread_ioctl(struct drm_device *dev, void *data,
			 struct drm_file *file_priv);
int i915_gem_pwrite_ioctl(struct drm_device *dev, void *data,
			  struct drm_file *file_priv);
int i915_gem_mmap_ioctl(struct drm_device *dev, void *data,
			struct drm_file *file_priv);
int i915_gem_mmap_gtt_ioctl(struct drm_device *dev, void *data,
			struct drm_file *file_priv);
int i915_gem_set_domain_ioctl(struct drm_device *dev, void *data,
			      struct drm_file *file_priv);
int i915_gem_sw_finish_ioctl(struct drm_device *dev, void *data,
			     struct drm_file *file_priv);
int i915_gem_execbuffer(struct drm_device *dev, void *data,
			struct drm_file *file_priv);
int i915_gem_execbuffer2(struct drm_device *dev, void *data,
			 struct drm_file *file_priv);
int i915_gem_pin_ioctl(struct drm_device *dev, void *data,
		       struct drm_file *file_priv);
int i915_gem_unpin_ioctl(struct drm_device *dev, void *data,
			 struct drm_file *file_priv);
int i915_gem_busy_ioctl(struct drm_device *dev, void *data,
			struct drm_file *file_priv);
int i915_gem_throttle_ioctl(struct drm_device *dev, void *data,
			    struct drm_file *file_priv);
int i915_gem_madvise_ioctl(struct drm_device *dev, void *data,
			   struct drm_file *file_priv);
int i915_gem_entervt_ioctl(struct drm_device *dev, void *data,
			   struct drm_file *file_priv);
int i915_gem_leavevt_ioctl(struct drm_device *dev, void *data,
			   struct drm_file *file_priv);
int i915_gem_set_tiling(struct drm_device *dev, void *data,
			struct drm_file *file_priv);
int i915_gem_get_tiling(struct drm_device *dev, void *data,
			struct drm_file *file_priv);
int i915_gem_get_aperture_ioctl(struct drm_device *dev, void *data,
				struct drm_file *file_priv);
void i915_gem_load(struct drm_device *dev);
int i915_gem_init_object(struct drm_gem_object *obj);
int __must_check i915_gem_flush_ring(struct intel_ring_buffer *ring,
				     uint32_t invalidate_domains,
				     uint32_t flush_domains);
struct drm_i915_gem_object *i915_gem_alloc_object(struct drm_device *dev,
						  size_t size);
void i915_gem_free_object(struct drm_gem_object *obj);
int __must_check i915_gem_object_pin(struct drm_i915_gem_object *obj,
				     uint32_t alignment,
				     bool map_and_fenceable);
void i915_gem_object_unpin(struct drm_i915_gem_object *obj);
int __must_check i915_gem_object_unbind(struct drm_i915_gem_object *obj);
void i915_gem_release_mmap(struct drm_i915_gem_object *obj);
void i915_gem_lastclose(struct drm_device *dev);

int __must_check i915_mutex_lock_interruptible(struct drm_device *dev);
int __must_check i915_gem_object_wait_rendering(struct drm_i915_gem_object *obj);
void i915_gem_object_move_to_active(struct drm_i915_gem_object *obj,
				    struct intel_ring_buffer *ring,
				    u32 seqno);

int i915_gem_dumb_create(struct drm_file *file_priv,
			 struct drm_device *dev,
			 struct drm_mode_create_dumb *args);
int i915_gem_mmap_gtt(struct drm_file *file_priv, struct drm_device *dev,
		      uint32_t handle, uint64_t *offset);
int i915_gem_dumb_destroy(struct drm_file *file_priv, struct drm_device *dev,
			  uint32_t handle);			  
/**
 * Returns true if seq1 is later than seq2.
 */
static inline bool
i915_seqno_passed(uint32_t seq1, uint32_t seq2)
{
	return (int32_t)(seq1 - seq2) >= 0;
}

static inline u32
i915_gem_next_request_seqno(struct intel_ring_buffer *ring)
{
	drm_i915_private_t *dev_priv = ring->dev->dev_private;
	return ring->outstanding_lazy_request = dev_priv->next_seqno;
}

int __must_check i915_gem_object_get_fence(struct drm_i915_gem_object *obj,
					   struct intel_ring_buffer *pipelined);
int __must_check i915_gem_object_put_fence(struct drm_i915_gem_object *obj);

void i915_gem_retire_requests(struct drm_device *dev);
void i915_gem_reset(struct drm_device *dev);
void i915_gem_clflush_object(struct drm_i915_gem_object *obj);
int __must_check i915_gem_object_set_domain(struct drm_i915_gem_object *obj,
					    uint32_t read_domains,
					    uint32_t write_domain);
int __must_check i915_gem_object_flush_gpu(struct drm_i915_gem_object *obj);
int __must_check i915_gem_init_ringbuffer(struct drm_device *dev);
void i915_gem_cleanup_ringbuffer(struct drm_device *dev);
void i915_gem_do_init(struct drm_device *dev,
		      unsigned long start,
		      unsigned long mappable_end,
		      unsigned long end);
int __must_check i915_gpu_idle(struct drm_device *dev);
int __must_check i915_gem_idle(struct drm_device *dev);
int __must_check i915_add_request(struct intel_ring_buffer *ring,
				  struct drm_file *file,
				  struct drm_i915_gem_request *request);
int __must_check i915_wait_request(struct intel_ring_buffer *ring,
				   uint32_t seqno);
int i915_gem_fault(struct vm_area_struct *vma, struct vm_fault *vmf);
int __must_check
i915_gem_object_set_to_gtt_domain(struct drm_i915_gem_object *obj,
				  bool write);
int __must_check
i915_gem_object_set_to_display_plane(struct drm_i915_gem_object *obj,
				     struct intel_ring_buffer *pipelined);
int i915_gem_attach_phys_object(struct drm_device *dev,
				struct drm_i915_gem_object *obj,
				int id,
				int align);
void i915_gem_detach_phys_object(struct drm_device *dev,
				 struct drm_i915_gem_object *obj);
void i915_gem_free_all_phys_object(struct drm_device *dev);
void i915_gem_release(struct drm_device *dev, struct drm_file *file);

uint32_t
i915_gem_get_unfenced_gtt_alignment(struct drm_i915_gem_object *obj);

/* i915_gem_gtt.c */
void i915_gem_restore_gtt_mappings(struct drm_device *dev);
int __must_check i915_gem_gtt_bind_object(struct drm_i915_gem_object *obj);
void i915_gem_gtt_unbind_object(struct drm_i915_gem_object *obj);

/* i915_gem_evict.c */
int __must_check i915_gem_evict_something(struct drm_device *dev, int min_size,
					  unsigned alignment, bool mappable);
int __must_check i915_gem_evict_everything(struct drm_device *dev,
					   bool purgeable_only);
int __must_check i915_gem_evict_inactive(struct drm_device *dev,
					 bool purgeable_only);

/* i915_gem_tiling.c */
void i915_gem_detect_bit_6_swizzle(struct drm_device *dev);
void i915_gem_object_do_bit_17_swizzle(struct drm_i915_gem_object *obj);
void i915_gem_object_save_bit_17_swizzle(struct drm_i915_gem_object *obj);

/* i915_gem_debug.c */
void i915_gem_dump_object(struct drm_i915_gem_object *obj, int len,
			  const char *where, uint32_t mark);
#if WATCH_LISTS
int i915_verify_lists(struct drm_device *dev);
#else
#define i915_verify_lists(dev) 0
#endif
void i915_gem_object_check_coherency(struct drm_i915_gem_object *obj,
				     int handle);
void i915_gem_dump_object(struct drm_i915_gem_object *obj, int len,
			  const char *where, uint32_t mark);

/* i915_debugfs.c */
int i915_debugfs_init(struct drm_minor *minor);
void i915_debugfs_cleanup(struct drm_minor *minor);

/* i915_suspend.c */
extern int i915_save_state(struct drm_device *dev);
extern int i915_restore_state(struct drm_device *dev);

/* i915_suspend.c */
extern int i915_save_state(struct drm_device *dev);
extern int i915_restore_state(struct drm_device *dev);

/* intel_i2c.c */
extern int intel_setup_gmbus(struct drm_device *dev);
extern void intel_teardown_gmbus(struct drm_device *dev);
extern void intel_gmbus_set_speed(struct i2c_adapter *adapter, int speed);
extern void intel_gmbus_force_bit(struct i2c_adapter *adapter, bool force_bit);
extern inline bool intel_gmbus_is_forced_bit(struct i2c_adapter *adapter)
{
	return container_of(adapter, struct intel_gmbus, adapter)->force_bit;
}
extern void intel_i2c_reset(struct drm_device *dev);

/* intel_opregion.c */
extern int intel_opregion_setup(struct drm_device *dev);
#ifdef CONFIG_ACPI
extern void intel_opregion_init(struct drm_device *dev);
extern void intel_opregion_fini(struct drm_device *dev);
extern void intel_opregion_asle_intr(struct drm_device *dev);
extern void intel_opregion_gse_intr(struct drm_device *dev);
extern void intel_opregion_enable_asle(struct drm_device *dev);
#else
static inline void intel_opregion_init(struct drm_device *dev) { return; }
static inline void intel_opregion_fini(struct drm_device *dev) { return; }
static inline void intel_opregion_asle_intr(struct drm_device *dev) { return; }
static inline void intel_opregion_gse_intr(struct drm_device *dev) { return; }
static inline void intel_opregion_enable_asle(struct drm_device *dev) { return; }
#endif

/* intel_acpi.c */
#ifdef CONFIG_ACPI
extern void intel_register_dsm_handler(void);
extern void intel_unregister_dsm_handler(void);
#else
static inline void intel_register_dsm_handler(void) { return; }
static inline void intel_unregister_dsm_handler(void) { return; }
#endif /* CONFIG_ACPI */

/* modesetting */
extern void intel_modeset_init(struct drm_device *dev);
extern void intel_modeset_gem_init(struct drm_device *dev);
extern void intel_modeset_cleanup(struct drm_device *dev);
extern int intel_modeset_vga_set_state(struct drm_device *dev, bool state);
extern void i8xx_disable_fbc(struct drm_device *dev);
extern void g4x_disable_fbc(struct drm_device *dev);
extern void ironlake_disable_fbc(struct drm_device *dev);
extern void intel_disable_fbc(struct drm_device *dev);
extern void intel_enable_fbc(struct drm_crtc *crtc, unsigned long interval);
extern bool intel_fbc_enabled(struct drm_device *dev);
extern bool ironlake_set_drps(struct drm_device *dev, u8 val);
extern void ironlake_enable_rc6(struct drm_device *dev);
extern void gen6_set_rps(struct drm_device *dev, u8 val);
extern void intel_detect_pch (struct drm_device *dev);
extern int intel_trans_dp_port_sel (struct drm_crtc *crtc);

/* overlay */
#ifdef CONFIG_DEBUG_FS
extern struct intel_overlay_error_state *intel_overlay_capture_error_state(struct drm_device *dev);
extern void intel_overlay_print_error_state(struct seq_file *m, struct intel_overlay_error_state *error);

extern struct intel_display_error_state *intel_display_capture_error_state(struct drm_device *dev);
extern void intel_display_print_error_state(struct seq_file *m,
					    struct drm_device *dev,
					    struct intel_display_error_state *error);
#endif

#define LP_RING(d) (&((struct drm_i915_private *)(d))->ring[RCS])

#define BEGIN_LP_RING(n) \
	intel_ring_begin(LP_RING(dev_priv), (n))

#define OUT_RING(x) \
	intel_ring_emit(LP_RING(dev_priv), x)

#define ADVANCE_LP_RING() \
	intel_ring_advance(LP_RING(dev_priv))

/**
 * Lock test for when it's just for synchronization of ring access.
 *
 * In that case, we don't need to do it when GEM is initialized as nobody else
 * has access to the ring.
 */
#define RING_LOCK_TEST_WITH_RETURN(dev, file) do {			\
	if (LP_RING(dev->dev_private)->obj == NULL)			\
		LOCK_TEST_WITH_RETURN(dev, file);			\
} while (0)

/* On SNB platform, before reading ring registers forcewake bit
 * must be set to prevent GT core from power down and stale values being
 * returned.
 */
void gen6_gt_force_wake_get(struct drm_i915_private *dev_priv);
void gen6_gt_force_wake_put(struct drm_i915_private *dev_priv);
void __gen6_gt_wait_for_fifo(struct drm_i915_private *dev_priv);

/* We give fast paths for the really cool registers */
#define NEEDS_FORCE_WAKE(dev_priv, reg) \
	(((dev_priv)->info->gen >= 6) && \
	((reg) < 0x40000) && \
	((reg) != FORCEWAKE))

#define __i915_read(x, y) \
static inline u##x i915_read##x(struct drm_i915_private *dev_priv, u32 reg) { \
	u##x val = 0; \
	if (NEEDS_FORCE_WAKE((dev_priv), (reg))) { \
		gen6_gt_force_wake_get(dev_priv); \
		val = read##y(dev_priv->regs + reg); \
		gen6_gt_force_wake_put(dev_priv); \
	} else { \
		val = read##y(dev_priv->regs + reg); \
	} \
	trace_i915_reg_rw(false, reg, val, sizeof(val)); \
	return val; \
}

__i915_read(8, b)
__i915_read(16, w)
__i915_read(32, l)
__i915_read(64, q)
#undef __i915_read

#define __i915_write(x, y) \
static inline void i915_write##x(struct drm_i915_private *dev_priv, u32 reg, u##x val) { \
	trace_i915_reg_rw(true, reg, val, sizeof(val)); \
	if (NEEDS_FORCE_WAKE((dev_priv), (reg))) { \
		__gen6_gt_wait_for_fifo(dev_priv); \
	} \
	write##y(val, dev_priv->regs + reg); \
}
__i915_write(8, b)
__i915_write(16, w)
__i915_write(32, l)
__i915_write(64, q)
#undef __i915_write

#define I915_READ8(reg)		i915_read8(dev_priv, (reg))
#define I915_WRITE8(reg, val)	i915_write8(dev_priv, (reg), (val))

#define I915_READ16(reg)	i915_read16(dev_priv, (reg))
#define I915_WRITE16(reg, val)	i915_write16(dev_priv, (reg), (val))
#define I915_READ16_NOTRACE(reg)	readw(dev_priv->regs + (reg))
#define I915_WRITE16_NOTRACE(reg, val)	writew(val, dev_priv->regs + (reg))

#define I915_READ(reg)		i915_read32(dev_priv, (reg))
#define I915_WRITE(reg, val)	i915_write32(dev_priv, (reg), (val))
#define I915_READ_NOTRACE(reg)		readl(dev_priv->regs + (reg))
#define I915_WRITE_NOTRACE(reg, val)	writel(val, dev_priv->regs + (reg))

#define I915_WRITE64(reg, val)	i915_write64(dev_priv, (reg), (val))
#define I915_READ64(reg)	i915_read64(dev_priv, (reg))

#define POSTING_READ(reg)	(void)I915_READ_NOTRACE(reg)
#define POSTING_READ16(reg)	(void)I915_READ16_NOTRACE(reg)


#endif<|MERGE_RESOLUTION|>--- conflicted
+++ resolved
@@ -211,12 +211,9 @@
 	void (*fdi_link_train)(struct drm_crtc *crtc);
 	void (*init_clock_gating)(struct drm_device *dev);
 	void (*init_pch_clock_gating)(struct drm_device *dev);
-<<<<<<< HEAD
-=======
 	int (*queue_flip)(struct drm_device *dev, struct drm_crtc *crtc,
 			  struct drm_framebuffer *fb,
 			  struct drm_i915_gem_object *obj);
->>>>>>> 712ae51a
 	/* clock updates for mode set */
 	/* cursor updates */
 	/* render clock increase/decrease */
