/*
 * Core driver for the pin control subsystem
 *
 * Copyright (C) 2011 ST-Ericsson SA
 * Written on behalf of Linaro for ST-Ericsson
 * Based on bits of regulator core, gpio core and clk core
 *
 * Author: Linus Walleij <linus.walleij@linaro.org>
 *
 * License terms: GNU General Public License (GPL) version 2
 */
#define pr_fmt(fmt) "pinctrl core: " fmt

#include <linux/kernel.h>
#include <linux/export.h>
#include <linux/init.h>
#include <linux/device.h>
#include <linux/slab.h>
#include <linux/radix-tree.h>
#include <linux/err.h>
#include <linux/list.h>
#include <linux/mutex.h>
#include <linux/spinlock.h>
#include <linux/sysfs.h>
#include <linux/debugfs.h>
#include <linux/seq_file.h>
#include <linux/pinctrl/pinctrl.h>
#include <linux/pinctrl/machine.h>
#include "core.h"
#include "pinmux.h"
#include "pinconf.h"

/* Global list of pin control devices */
static DEFINE_MUTEX(pinctrldev_list_mutex);
static LIST_HEAD(pinctrldev_list);

const char *pinctrl_dev_get_name(struct pinctrl_dev *pctldev)
{
	/* We're not allowed to register devices without name */
	return pctldev->desc->name;
}
EXPORT_SYMBOL_GPL(pinctrl_dev_get_name);

void *pinctrl_dev_get_drvdata(struct pinctrl_dev *pctldev)
{
	return pctldev->driver_data;
}
EXPORT_SYMBOL_GPL(pinctrl_dev_get_drvdata);

/**
 * get_pinctrl_dev_from_dev() - look up pin controller device
 * @dev: a device pointer, this may be NULL but then devname needs to be
 *	defined instead
 * @devname: the name of a device instance, as returned by dev_name(), this
 *	may be NULL but then dev needs to be defined instead
 *
 * Looks up a pin control device matching a certain device name or pure device
 * pointer, the pure device pointer will take precedence.
 */
struct pinctrl_dev *get_pinctrl_dev_from_dev(struct device *dev,
					     const char *devname)
{
	struct pinctrl_dev *pctldev = NULL;
	bool found = false;

	mutex_lock(&pinctrldev_list_mutex);
	list_for_each_entry(pctldev, &pinctrldev_list, node) {
		if (dev && pctldev->dev == dev) {
			/* Matched on device pointer */
			found = true;
			break;
		}

		if (devname &&
		    !strcmp(dev_name(pctldev->dev), devname)) {
			/* Matched on device name */
			found = true;
			break;
		}
	}
	mutex_unlock(&pinctrldev_list_mutex);

	return found ? pctldev : NULL;
}

struct pin_desc *pin_desc_get(struct pinctrl_dev *pctldev, unsigned int pin)
{
	struct pin_desc *pindesc;
	unsigned long flags;

	spin_lock_irqsave(&pctldev->pin_desc_tree_lock, flags);
	pindesc = radix_tree_lookup(&pctldev->pin_desc_tree, pin);
	spin_unlock_irqrestore(&pctldev->pin_desc_tree_lock, flags);

	return pindesc;
}

/**
 * pin_get_from_name() - look up a pin number from a name
 * @pctldev: the pin control device to lookup the pin on
 * @name: the name of the pin to look up
 */
int pin_get_from_name(struct pinctrl_dev *pctldev, const char *name)
{
	unsigned i, pin;

	/* The pin number can be retrived from the pin controller descriptor */
	for (i = 0; i < pctldev->desc->npins; i++) {
		struct pin_desc *desc;

		pin = pctldev->desc->pins[i].number;
		desc = pin_desc_get(pctldev, pin);
		/* Pin space may be sparse */
		if (desc == NULL)
			continue;
		if (desc->name && !strcmp(name, desc->name))
			return pin;
	}

	return -EINVAL;
}

/**
 * pin_is_valid() - check if pin exists on controller
 * @pctldev: the pin control device to check the pin on
 * @pin: pin to check, use the local pin controller index number
 *
 * This tells us whether a certain pin exist on a certain pin controller or
 * not. Pin lists may be sparse, so some pins may not exist.
 */
bool pin_is_valid(struct pinctrl_dev *pctldev, int pin)
{
	struct pin_desc *pindesc;

	if (pin < 0)
		return false;

	pindesc = pin_desc_get(pctldev, pin);
	if (pindesc == NULL)
		return false;

	return true;
}
EXPORT_SYMBOL_GPL(pin_is_valid);

/* Deletes a range of pin descriptors */
static void pinctrl_free_pindescs(struct pinctrl_dev *pctldev,
				  const struct pinctrl_pin_desc *pins,
				  unsigned num_pins)
{
	int i;

	spin_lock(&pctldev->pin_desc_tree_lock);
	for (i = 0; i < num_pins; i++) {
		struct pin_desc *pindesc;

		pindesc = radix_tree_lookup(&pctldev->pin_desc_tree,
					    pins[i].number);
		if (pindesc != NULL) {
			radix_tree_delete(&pctldev->pin_desc_tree,
					  pins[i].number);
			if (pindesc->dynamic_name)
				kfree(pindesc->name);
		}
		kfree(pindesc);
	}
	spin_unlock(&pctldev->pin_desc_tree_lock);
}

static int pinctrl_register_one_pin(struct pinctrl_dev *pctldev,
				    unsigned number, const char *name)
{
	struct pin_desc *pindesc;

	pindesc = pin_desc_get(pctldev, number);
	if (pindesc != NULL) {
		pr_err("pin %d already registered on %s\n", number,
		       pctldev->desc->name);
		return -EINVAL;
	}

	pindesc = kzalloc(sizeof(*pindesc), GFP_KERNEL);
	if (pindesc == NULL)
		return -ENOMEM;

	spin_lock_init(&pindesc->lock);

	/* Set owner */
	pindesc->pctldev = pctldev;

	/* Copy basic pin info */
<<<<<<< HEAD
	if (pindesc->name) {
=======
	if (name) {
>>>>>>> e2920638
		pindesc->name = name;
	} else {
		pindesc->name = kasprintf(GFP_KERNEL, "PIN%u", number);
		if (pindesc->name == NULL)
			return -ENOMEM;
		pindesc->dynamic_name = true;
	}

	spin_lock(&pctldev->pin_desc_tree_lock);
	radix_tree_insert(&pctldev->pin_desc_tree, number, pindesc);
	spin_unlock(&pctldev->pin_desc_tree_lock);
	pr_debug("registered pin %d (%s) on %s\n",
		 number, pindesc->name, pctldev->desc->name);
	return 0;
}

static int pinctrl_register_pins(struct pinctrl_dev *pctldev,
				 struct pinctrl_pin_desc const *pins,
				 unsigned num_descs)
{
	unsigned i;
	int ret = 0;

	for (i = 0; i < num_descs; i++) {
		ret = pinctrl_register_one_pin(pctldev,
					       pins[i].number, pins[i].name);
		if (ret)
			return ret;
	}

	return 0;
}

/**
 * pinctrl_match_gpio_range() - check if a certain GPIO pin is in range
 * @pctldev: pin controller device to check
 * @gpio: gpio pin to check taken from the global GPIO pin space
 *
 * Tries to match a GPIO pin number to the ranges handled by a certain pin
 * controller, return the range or NULL
 */
static struct pinctrl_gpio_range *
pinctrl_match_gpio_range(struct pinctrl_dev *pctldev, unsigned gpio)
{
	struct pinctrl_gpio_range *range = NULL;

	/* Loop over the ranges */
	mutex_lock(&pctldev->gpio_ranges_lock);
	list_for_each_entry(range, &pctldev->gpio_ranges, node) {
		/* Check if we're in the valid range */
		if (gpio >= range->base &&
		    gpio < range->base + range->npins) {
			mutex_unlock(&pctldev->gpio_ranges_lock);
			return range;
		}
	}
	mutex_unlock(&pctldev->gpio_ranges_lock);

	return NULL;
}

/**
 * pinctrl_get_device_gpio_range() - find device for GPIO range
 * @gpio: the pin to locate the pin controller for
 * @outdev: the pin control device if found
 * @outrange: the GPIO range if found
 *
 * Find the pin controller handling a certain GPIO pin from the pinspace of
 * the GPIO subsystem, return the device and the matching GPIO range. Returns
 * negative if the GPIO range could not be found in any device.
 */
int pinctrl_get_device_gpio_range(unsigned gpio,
				struct pinctrl_dev **outdev,
				struct pinctrl_gpio_range **outrange)
{
	struct pinctrl_dev *pctldev = NULL;

	/* Loop over the pin controllers */
	mutex_lock(&pinctrldev_list_mutex);
	list_for_each_entry(pctldev, &pinctrldev_list, node) {
		struct pinctrl_gpio_range *range;

		range = pinctrl_match_gpio_range(pctldev, gpio);
		if (range != NULL) {
			*outdev = pctldev;
			*outrange = range;
			mutex_unlock(&pinctrldev_list_mutex);
			return 0;
		}
	}
	mutex_unlock(&pinctrldev_list_mutex);

	return -EINVAL;
}

/**
 * pinctrl_add_gpio_range() - register a GPIO range for a controller
 * @pctldev: pin controller device to add the range to
 * @range: the GPIO range to add
 *
 * This adds a range of GPIOs to be handled by a certain pin controller. Call
 * this to register handled ranges after registering your pin controller.
 */
void pinctrl_add_gpio_range(struct pinctrl_dev *pctldev,
			    struct pinctrl_gpio_range *range)
{
	mutex_lock(&pctldev->gpio_ranges_lock);
	list_add(&range->node, &pctldev->gpio_ranges);
	mutex_unlock(&pctldev->gpio_ranges_lock);
}

/**
 * pinctrl_remove_gpio_range() - remove a range of GPIOs fro a pin controller
 * @pctldev: pin controller device to remove the range from
 * @range: the GPIO range to remove
 */
void pinctrl_remove_gpio_range(struct pinctrl_dev *pctldev,
			       struct pinctrl_gpio_range *range)
{
	mutex_lock(&pctldev->gpio_ranges_lock);
	list_del(&range->node);
	mutex_unlock(&pctldev->gpio_ranges_lock);
}

/**
 * pinctrl_get_group_selector() - returns the group selector for a group
 * @pctldev: the pin controller handling the group
 * @pin_group: the pin group to look up
 */
int pinctrl_get_group_selector(struct pinctrl_dev *pctldev,
			       const char *pin_group)
{
	const struct pinctrl_ops *pctlops = pctldev->desc->pctlops;
	unsigned group_selector = 0;

	while (pctlops->list_groups(pctldev, group_selector) >= 0) {
		const char *gname = pctlops->get_group_name(pctldev,
							    group_selector);
		if (!strcmp(gname, pin_group)) {
			dev_dbg(pctldev->dev,
				"found group selector %u for %s\n",
				group_selector,
				pin_group);
			return group_selector;
		}

		group_selector++;
	}

	dev_err(pctldev->dev, "does not have pin group %s\n",
		pin_group);

	return -EINVAL;
}

#ifdef CONFIG_DEBUG_FS

static int pinctrl_pins_show(struct seq_file *s, void *what)
{
	struct pinctrl_dev *pctldev = s->private;
	const struct pinctrl_ops *ops = pctldev->desc->pctlops;
	unsigned i, pin;

	seq_printf(s, "registered pins: %d\n", pctldev->desc->npins);

	/* The pin number can be retrived from the pin controller descriptor */
	for (i = 0; i < pctldev->desc->npins; i++) {
		struct pin_desc *desc;

		pin = pctldev->desc->pins[i].number;
		desc = pin_desc_get(pctldev, pin);
		/* Pin space may be sparse */
		if (desc == NULL)
			continue;

		seq_printf(s, "pin %d (%s) ", pin,
			   desc->name ? desc->name : "unnamed");

		/* Driver-specific info per pin */
		if (ops->pin_dbg_show)
			ops->pin_dbg_show(pctldev, s, pin);

		seq_puts(s, "\n");
	}

	return 0;
}

static int pinctrl_groups_show(struct seq_file *s, void *what)
{
	struct pinctrl_dev *pctldev = s->private;
	const struct pinctrl_ops *ops = pctldev->desc->pctlops;
	unsigned selector = 0;

	/* No grouping */
	if (!ops)
		return 0;

	seq_puts(s, "registered pin groups:\n");
	while (ops->list_groups(pctldev, selector) >= 0) {
		const unsigned *pins;
		unsigned num_pins;
		const char *gname = ops->get_group_name(pctldev, selector);
		int ret;
		int i;

		ret = ops->get_group_pins(pctldev, selector,
					  &pins, &num_pins);
		if (ret)
			seq_printf(s, "%s [ERROR GETTING PINS]\n",
				   gname);
		else {
			seq_printf(s, "group: %s, pins = [ ", gname);
			for (i = 0; i < num_pins; i++)
				seq_printf(s, "%d ", pins[i]);
			seq_puts(s, "]\n");
		}
		selector++;
	}


	return 0;
}

static int pinctrl_gpioranges_show(struct seq_file *s, void *what)
{
	struct pinctrl_dev *pctldev = s->private;
	struct pinctrl_gpio_range *range = NULL;

	seq_puts(s, "GPIO ranges handled:\n");

	/* Loop over the ranges */
	mutex_lock(&pctldev->gpio_ranges_lock);
	list_for_each_entry(range, &pctldev->gpio_ranges, node) {
		seq_printf(s, "%u: %s GPIOS [%u - %u] PINS [%u - %u]\n",
			   range->id, range->name,
			   range->base, (range->base + range->npins - 1),
			   range->pin_base,
			   (range->pin_base + range->npins - 1));
	}
	mutex_unlock(&pctldev->gpio_ranges_lock);

	return 0;
}

static int pinctrl_devices_show(struct seq_file *s, void *what)
{
	struct pinctrl_dev *pctldev;

	seq_puts(s, "name [pinmux] [pinconf]\n");
	mutex_lock(&pinctrldev_list_mutex);
	list_for_each_entry(pctldev, &pinctrldev_list, node) {
		seq_printf(s, "%s ", pctldev->desc->name);
		if (pctldev->desc->pmxops)
			seq_puts(s, "yes ");
		else
			seq_puts(s, "no ");
		if (pctldev->desc->confops)
			seq_puts(s, "yes");
		else
			seq_puts(s, "no");
		seq_puts(s, "\n");
	}
	mutex_unlock(&pinctrldev_list_mutex);

	return 0;
}

static int pinctrl_pins_open(struct inode *inode, struct file *file)
{
	return single_open(file, pinctrl_pins_show, inode->i_private);
}

static int pinctrl_groups_open(struct inode *inode, struct file *file)
{
	return single_open(file, pinctrl_groups_show, inode->i_private);
}

static int pinctrl_gpioranges_open(struct inode *inode, struct file *file)
{
	return single_open(file, pinctrl_gpioranges_show, inode->i_private);
}

static int pinctrl_devices_open(struct inode *inode, struct file *file)
{
	return single_open(file, pinctrl_devices_show, NULL);
}

static const struct file_operations pinctrl_pins_ops = {
	.open		= pinctrl_pins_open,
	.read		= seq_read,
	.llseek		= seq_lseek,
	.release	= single_release,
};

static const struct file_operations pinctrl_groups_ops = {
	.open		= pinctrl_groups_open,
	.read		= seq_read,
	.llseek		= seq_lseek,
	.release	= single_release,
};

static const struct file_operations pinctrl_gpioranges_ops = {
	.open		= pinctrl_gpioranges_open,
	.read		= seq_read,
	.llseek		= seq_lseek,
	.release	= single_release,
};

static const struct file_operations pinctrl_devices_ops = {
	.open		= pinctrl_devices_open,
	.read		= seq_read,
	.llseek		= seq_lseek,
	.release	= single_release,
};

static struct dentry *debugfs_root;

static void pinctrl_init_device_debugfs(struct pinctrl_dev *pctldev)
{
	struct dentry *device_root;

	device_root = debugfs_create_dir(dev_name(pctldev->dev),
					 debugfs_root);
	pctldev->device_root = device_root;

	if (IS_ERR(device_root) || !device_root) {
		pr_warn("failed to create debugfs directory for %s\n",
			dev_name(pctldev->dev));
		return;
	}
	debugfs_create_file("pins", S_IFREG | S_IRUGO,
			    device_root, pctldev, &pinctrl_pins_ops);
	debugfs_create_file("pingroups", S_IFREG | S_IRUGO,
			    device_root, pctldev, &pinctrl_groups_ops);
	debugfs_create_file("gpio-ranges", S_IFREG | S_IRUGO,
			    device_root, pctldev, &pinctrl_gpioranges_ops);
	pinmux_init_device_debugfs(device_root, pctldev);
	pinconf_init_device_debugfs(device_root, pctldev);
<<<<<<< HEAD
=======
}

static void pinctrl_remove_device_debugfs(struct pinctrl_dev *pctldev)
{
	debugfs_remove_recursive(pctldev->device_root);
>>>>>>> e2920638
}

static void pinctrl_init_debugfs(void)
{
	debugfs_root = debugfs_create_dir("pinctrl", NULL);
	if (IS_ERR(debugfs_root) || !debugfs_root) {
		pr_warn("failed to create debugfs directory\n");
		debugfs_root = NULL;
		return;
	}

	debugfs_create_file("pinctrl-devices", S_IFREG | S_IRUGO,
			    debugfs_root, NULL, &pinctrl_devices_ops);
	pinmux_init_debugfs(debugfs_root);
}

#else /* CONFIG_DEBUG_FS */

static void pinctrl_init_device_debugfs(struct pinctrl_dev *pctldev)
{
}

static void pinctrl_init_debugfs(void)
{
}

static void pinctrl_remove_device_debugfs(struct pinctrl_dev *pctldev)
{
}

#endif

/**
 * pinctrl_register() - register a pin controller device
 * @pctldesc: descriptor for this pin controller
 * @dev: parent device for this pin controller
 * @driver_data: private pin controller data for this pin controller
 */
struct pinctrl_dev *pinctrl_register(struct pinctrl_desc *pctldesc,
				    struct device *dev, void *driver_data)
{
	struct pinctrl_dev *pctldev;
	int ret;

	if (pctldesc == NULL)
		return NULL;
	if (pctldesc->name == NULL)
		return NULL;

<<<<<<< HEAD
	/* If we're implementing pinmuxing, check the ops for sanity */
	if (pctldesc->pmxops) {
		ret = pinmux_check_ops(pctldesc->pmxops);
		if (ret) {
			pr_err("%s pinmux ops lacks necessary functions\n",
			       pctldesc->name);
			return NULL;
		}
	}

	/* If we're implementing pinconfig, check the ops for sanity */
	if (pctldesc->confops) {
		ret = pinconf_check_ops(pctldesc->confops);
		if (ret) {
			pr_err("%s pin config ops lacks necessary functions\n",
			       pctldesc->name);
			return NULL;
		}
	}

=======
>>>>>>> e2920638
	pctldev = kzalloc(sizeof(struct pinctrl_dev), GFP_KERNEL);
	if (pctldev == NULL)
		return NULL;

	/* Initialize pin control device struct */
	pctldev->owner = pctldesc->owner;
	pctldev->desc = pctldesc;
	pctldev->driver_data = driver_data;
	INIT_RADIX_TREE(&pctldev->pin_desc_tree, GFP_KERNEL);
	spin_lock_init(&pctldev->pin_desc_tree_lock);
	INIT_LIST_HEAD(&pctldev->gpio_ranges);
	mutex_init(&pctldev->gpio_ranges_lock);
	pctldev->dev = dev;
<<<<<<< HEAD
=======

	/* If we're implementing pinmuxing, check the ops for sanity */
	if (pctldesc->pmxops) {
		ret = pinmux_check_ops(pctldev);
		if (ret) {
			pr_err("%s pinmux ops lacks necessary functions\n",
			       pctldesc->name);
			goto out_err;
		}
	}

	/* If we're implementing pinconfig, check the ops for sanity */
	if (pctldesc->confops) {
		ret = pinconf_check_ops(pctldev);
		if (ret) {
			pr_err("%s pin config ops lacks necessary functions\n",
			       pctldesc->name);
			goto out_err;
		}
	}
>>>>>>> e2920638

	/* Register all the pins */
	pr_debug("try to register %d pins on %s...\n",
		 pctldesc->npins, pctldesc->name);
	ret = pinctrl_register_pins(pctldev, pctldesc->pins, pctldesc->npins);
	if (ret) {
		pr_err("error during pin registration\n");
		pinctrl_free_pindescs(pctldev, pctldesc->pins,
				      pctldesc->npins);
		goto out_err;
	}

	pinctrl_init_device_debugfs(pctldev);
	mutex_lock(&pinctrldev_list_mutex);
	list_add(&pctldev->node, &pinctrldev_list);
	mutex_unlock(&pinctrldev_list_mutex);
	pinmux_hog_maps(pctldev);
	return pctldev;

out_err:
	kfree(pctldev);
	return NULL;
}
EXPORT_SYMBOL_GPL(pinctrl_register);

/**
 * pinctrl_unregister() - unregister pinmux
 * @pctldev: pin controller to unregister
 *
 * Called by pinmux drivers to unregister a pinmux.
 */
void pinctrl_unregister(struct pinctrl_dev *pctldev)
{
	if (pctldev == NULL)
		return;

	pinctrl_remove_device_debugfs(pctldev);
	pinmux_unhog_maps(pctldev);
	/* TODO: check that no pinmuxes are still active? */
	mutex_lock(&pinctrldev_list_mutex);
	list_del(&pctldev->node);
	mutex_unlock(&pinctrldev_list_mutex);
	/* Destroy descriptor tree */
	pinctrl_free_pindescs(pctldev, pctldev->desc->pins,
			      pctldev->desc->npins);
	kfree(pctldev);
}
EXPORT_SYMBOL_GPL(pinctrl_unregister);

static int __init pinctrl_init(void)
{
	pr_info("initialized pinctrl subsystem\n");
	pinctrl_init_debugfs();
	return 0;
}

/* init early since many drivers really need to initialized pinmux early */
core_initcall(pinctrl_init);<|MERGE_RESOLUTION|>--- conflicted
+++ resolved
@@ -189,11 +189,7 @@
 	pindesc->pctldev = pctldev;
 
 	/* Copy basic pin info */
-<<<<<<< HEAD
-	if (pindesc->name) {
-=======
 	if (name) {
->>>>>>> e2920638
 		pindesc->name = name;
 	} else {
 		pindesc->name = kasprintf(GFP_KERNEL, "PIN%u", number);
@@ -533,14 +529,11 @@
 			    device_root, pctldev, &pinctrl_gpioranges_ops);
 	pinmux_init_device_debugfs(device_root, pctldev);
 	pinconf_init_device_debugfs(device_root, pctldev);
-<<<<<<< HEAD
-=======
 }
 
 static void pinctrl_remove_device_debugfs(struct pinctrl_dev *pctldev)
 {
 	debugfs_remove_recursive(pctldev->device_root);
->>>>>>> e2920638
 }
 
 static void pinctrl_init_debugfs(void)
@@ -590,29 +583,6 @@
 	if (pctldesc->name == NULL)
 		return NULL;
 
-<<<<<<< HEAD
-	/* If we're implementing pinmuxing, check the ops for sanity */
-	if (pctldesc->pmxops) {
-		ret = pinmux_check_ops(pctldesc->pmxops);
-		if (ret) {
-			pr_err("%s pinmux ops lacks necessary functions\n",
-			       pctldesc->name);
-			return NULL;
-		}
-	}
-
-	/* If we're implementing pinconfig, check the ops for sanity */
-	if (pctldesc->confops) {
-		ret = pinconf_check_ops(pctldesc->confops);
-		if (ret) {
-			pr_err("%s pin config ops lacks necessary functions\n",
-			       pctldesc->name);
-			return NULL;
-		}
-	}
-
-=======
->>>>>>> e2920638
 	pctldev = kzalloc(sizeof(struct pinctrl_dev), GFP_KERNEL);
 	if (pctldev == NULL)
 		return NULL;
@@ -626,8 +596,6 @@
 	INIT_LIST_HEAD(&pctldev->gpio_ranges);
 	mutex_init(&pctldev->gpio_ranges_lock);
 	pctldev->dev = dev;
-<<<<<<< HEAD
-=======
 
 	/* If we're implementing pinmuxing, check the ops for sanity */
 	if (pctldesc->pmxops) {
@@ -648,7 +616,6 @@
 			goto out_err;
 		}
 	}
->>>>>>> e2920638
 
 	/* Register all the pins */
 	pr_debug("try to register %d pins on %s...\n",
