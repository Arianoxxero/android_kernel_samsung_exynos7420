/*
 *  fs/eventpoll.c (Efficient event retrieval implementation)
 *  Copyright (C) 2001,...,2009	 Davide Libenzi
 *
 *  This program is free software; you can redistribute it and/or modify
 *  it under the terms of the GNU General Public License as published by
 *  the Free Software Foundation; either version 2 of the License, or
 *  (at your option) any later version.
 *
 *  Davide Libenzi <davidel@xmailserver.org>
 *
 */

#include <linux/init.h>
#include <linux/kernel.h>
#include <linux/sched.h>
#include <linux/fs.h>
#include <linux/file.h>
#include <linux/signal.h>
#include <linux/errno.h>
#include <linux/mm.h>
#include <linux/slab.h>
#include <linux/poll.h>
#include <linux/string.h>
#include <linux/list.h>
#include <linux/hash.h>
#include <linux/spinlock.h>
#include <linux/syscalls.h>
#include <linux/rbtree.h>
#include <linux/wait.h>
#include <linux/eventpoll.h>
#include <linux/mount.h>
#include <linux/bitops.h>
#include <linux/mutex.h>
#include <linux/anon_inodes.h>
#include <asm/uaccess.h>
#include <asm/system.h>
#include <asm/io.h>
#include <asm/mman.h>
#include <linux/atomic.h>

/*
 * LOCKING:
 * There are three level of locking required by epoll :
 *
 * 1) epmutex (mutex)
 * 2) ep->mtx (mutex)
 * 3) ep->lock (spinlock)
 *
 * The acquire order is the one listed above, from 1 to 3.
 * We need a spinlock (ep->lock) because we manipulate objects
 * from inside the poll callback, that might be triggered from
 * a wake_up() that in turn might be called from IRQ context.
 * So we can't sleep inside the poll callback and hence we need
 * a spinlock. During the event transfer loop (from kernel to
 * user space) we could end up sleeping due a copy_to_user(), so
 * we need a lock that will allow us to sleep. This lock is a
 * mutex (ep->mtx). It is acquired during the event transfer loop,
 * during epoll_ctl(EPOLL_CTL_DEL) and during eventpoll_release_file().
 * Then we also need a global mutex to serialize eventpoll_release_file()
 * and ep_free().
 * This mutex is acquired by ep_free() during the epoll file
 * cleanup path and it is also acquired by eventpoll_release_file()
 * if a file has been pushed inside an epoll set and it is then
 * close()d without a previous call to epoll_ctl(EPOLL_CTL_DEL).
 * It is also acquired when inserting an epoll fd onto another epoll
 * fd. We do this so that we walk the epoll tree and ensure that this
 * insertion does not create a cycle of epoll file descriptors, which
 * could lead to deadlock. We need a global mutex to prevent two
 * simultaneous inserts (A into B and B into A) from racing and
 * constructing a cycle without either insert observing that it is
 * going to.
 * It is necessary to acquire multiple "ep->mtx"es at once in the
 * case when one epoll fd is added to another. In this case, we
 * always acquire the locks in the order of nesting (i.e. after
 * epoll_ctl(e1, EPOLL_CTL_ADD, e2), e1->mtx will always be acquired
 * before e2->mtx). Since we disallow cycles of epoll file
 * descriptors, this ensures that the mutexes are well-ordered. In
 * order to communicate this nesting to lockdep, when walking a tree
 * of epoll file descriptors, we use the current recursion depth as
 * the lockdep subkey.
 * It is possible to drop the "ep->mtx" and to use the global
 * mutex "epmutex" (together with "ep->lock") to have it working,
 * but having "ep->mtx" will make the interface more scalable.
 * Events that require holding "epmutex" are very rare, while for
 * normal operations the epoll private "ep->mtx" will guarantee
 * a better scalability.
 */

/* Epoll private bits inside the event mask */
#define EP_PRIVATE_BITS (EPOLLONESHOT | EPOLLET)

/* Maximum number of nesting allowed inside epoll sets */
#define EP_MAX_NESTS 4

#define EP_MAX_EVENTS (INT_MAX / sizeof(struct epoll_event))

#define EP_UNACTIVE_PTR ((void *) -1L)

#define EP_ITEM_COST (sizeof(struct epitem) + sizeof(struct eppoll_entry))

struct epoll_filefd {
	struct file *file;
	int fd;
};

/*
 * Structure used to track possible nested calls, for too deep recursions
 * and loop cycles.
 */
struct nested_call_node {
	struct list_head llink;
	void *cookie;
	void *ctx;
};

/*
 * This structure is used as collector for nested calls, to check for
 * maximum recursion dept and loop cycles.
 */
struct nested_calls {
	struct list_head tasks_call_list;
	spinlock_t lock;
};

/*
 * Each file descriptor added to the eventpoll interface will
 * have an entry of this type linked to the "rbr" RB tree.
 */
struct epitem {
	/* RB tree node used to link this structure to the eventpoll RB tree */
	struct rb_node rbn;

	/* List header used to link this structure to the eventpoll ready list */
	struct list_head rdllink;

	/*
	 * Works together "struct eventpoll"->ovflist in keeping the
	 * single linked chain of items.
	 */
	struct epitem *next;

	/* The file descriptor information this item refers to */
	struct epoll_filefd ffd;

	/* Number of active wait queue attached to poll operations */
	int nwait;

	/* List containing poll wait queues */
	struct list_head pwqlist;

	/* The "container" of this item */
	struct eventpoll *ep;

	/* List header used to link this item to the "struct file" items list */
	struct list_head fllink;

	/* The structure that describe the interested events and the source fd */
	struct epoll_event event;
};

/*
 * This structure is stored inside the "private_data" member of the file
 * structure and represents the main data structure for the eventpoll
 * interface.
 */
struct eventpoll {
	/* Protect the access to this structure */
	spinlock_t lock;

	/*
	 * This mutex is used to ensure that files are not removed
	 * while epoll is using them. This is held during the event
	 * collection loop, the file cleanup path, the epoll file exit
	 * code and the ctl operations.
	 */
	struct mutex mtx;

	/* Wait queue used by sys_epoll_wait() */
	wait_queue_head_t wq;

	/* Wait queue used by file->poll() */
	wait_queue_head_t poll_wait;

	/* List of ready file descriptors */
	struct list_head rdllist;

	/* RB tree root used to store monitored fd structs */
	struct rb_root rbr;

	/*
	 * This is a single linked list that chains all the "struct epitem" that
	 * happened while transferring ready events to userspace w/out
	 * holding ->lock.
	 */
	struct epitem *ovflist;

	/* The user that created the eventpoll descriptor */
	struct user_struct *user;

	struct file *file;

	/* used to optimize loop detection check */
	int visited;
	struct list_head visited_list_link;
};

/* Wait structure used by the poll hooks */
struct eppoll_entry {
	/* List header used to link this structure to the "struct epitem" */
	struct list_head llink;

	/* The "base" pointer is set to the container "struct epitem" */
	struct epitem *base;

	/*
	 * Wait queue item that will be linked to the target file wait
	 * queue head.
	 */
	wait_queue_t wait;

	/* The wait queue head that linked the "wait" wait queue item */
	wait_queue_head_t *whead;
};

/* Wrapper struct used by poll queueing */
struct ep_pqueue {
	poll_table pt;
	struct epitem *epi;
};

/* Used by the ep_send_events() function as callback private data */
struct ep_send_events_data {
	int maxevents;
	struct epoll_event __user *events;
};

/*
 * Configuration options available inside /proc/sys/fs/epoll/
 */
/* Maximum number of epoll watched descriptors, per user */
static long max_user_watches __read_mostly;

/*
 * This mutex is used to serialize ep_free() and eventpoll_release_file().
 */
static DEFINE_MUTEX(epmutex);

/* Used to check for epoll file descriptor inclusion loops */
static struct nested_calls poll_loop_ncalls;

/* Used for safe wake up implementation */
static struct nested_calls poll_safewake_ncalls;

/* Used to call file's f_op->poll() under the nested calls boundaries */
static struct nested_calls poll_readywalk_ncalls;

/* Slab cache used to allocate "struct epitem" */
static struct kmem_cache *epi_cache __read_mostly;

/* Slab cache used to allocate "struct eppoll_entry" */
static struct kmem_cache *pwq_cache __read_mostly;

/* Visited nodes during ep_loop_check(), so we can unset them when we finish */
static LIST_HEAD(visited_list);

/*
 * List of files with newly added links, where we may need to limit the number
 * of emanating paths. Protected by the epmutex.
 */
static LIST_HEAD(tfile_check_list);

#ifdef CONFIG_SYSCTL

#include <linux/sysctl.h>

static long zero;
static long long_max = LONG_MAX;

ctl_table epoll_table[] = {
	{
		.procname	= "max_user_watches",
		.data		= &max_user_watches,
		.maxlen		= sizeof(max_user_watches),
		.mode		= 0644,
		.proc_handler	= proc_doulongvec_minmax,
		.extra1		= &zero,
		.extra2		= &long_max,
	},
	{ }
};
#endif /* CONFIG_SYSCTL */

static const struct file_operations eventpoll_fops;

static inline int is_file_epoll(struct file *f)
{
	return f->f_op == &eventpoll_fops;
}

/* Setup the structure that is used as key for the RB tree */
static inline void ep_set_ffd(struct epoll_filefd *ffd,
			      struct file *file, int fd)
{
	ffd->file = file;
	ffd->fd = fd;
}

/* Compare RB tree keys */
static inline int ep_cmp_ffd(struct epoll_filefd *p1,
			     struct epoll_filefd *p2)
{
	return (p1->file > p2->file ? +1:
	        (p1->file < p2->file ? -1 : p1->fd - p2->fd));
}

/* Tells us if the item is currently linked */
static inline int ep_is_linked(struct list_head *p)
{
	return !list_empty(p);
}

static inline struct eppoll_entry *ep_pwq_from_wait(wait_queue_t *p)
{
	return container_of(p, struct eppoll_entry, wait);
}

/* Get the "struct epitem" from a wait queue pointer */
static inline struct epitem *ep_item_from_wait(wait_queue_t *p)
{
	return container_of(p, struct eppoll_entry, wait)->base;
}

/* Get the "struct epitem" from an epoll queue wrapper */
static inline struct epitem *ep_item_from_epqueue(poll_table *p)
{
	return container_of(p, struct ep_pqueue, pt)->epi;
}

/* Tells if the epoll_ctl(2) operation needs an event copy from userspace */
static inline int ep_op_has_event(int op)
{
	return op != EPOLL_CTL_DEL;
}

/* Initialize the poll safe wake up structure */
static void ep_nested_calls_init(struct nested_calls *ncalls)
{
	INIT_LIST_HEAD(&ncalls->tasks_call_list);
	spin_lock_init(&ncalls->lock);
}

/**
 * ep_events_available - Checks if ready events might be available.
 *
 * @ep: Pointer to the eventpoll context.
 *
 * Returns: Returns a value different than zero if ready events are available,
 *          or zero otherwise.
 */
static inline int ep_events_available(struct eventpoll *ep)
{
	return !list_empty(&ep->rdllist) || ep->ovflist != EP_UNACTIVE_PTR;
}

/**
 * ep_call_nested - Perform a bound (possibly) nested call, by checking
 *                  that the recursion limit is not exceeded, and that
 *                  the same nested call (by the meaning of same cookie) is
 *                  no re-entered.
 *
 * @ncalls: Pointer to the nested_calls structure to be used for this call.
 * @max_nests: Maximum number of allowed nesting calls.
 * @nproc: Nested call core function pointer.
 * @priv: Opaque data to be passed to the @nproc callback.
 * @cookie: Cookie to be used to identify this nested call.
 * @ctx: This instance context.
 *
 * Returns: Returns the code returned by the @nproc callback, or -1 if
 *          the maximum recursion limit has been exceeded.
 */
static int ep_call_nested(struct nested_calls *ncalls, int max_nests,
			  int (*nproc)(void *, void *, int), void *priv,
			  void *cookie, void *ctx)
{
	int error, call_nests = 0;
	unsigned long flags;
	struct list_head *lsthead = &ncalls->tasks_call_list;
	struct nested_call_node *tncur;
	struct nested_call_node tnode;

	spin_lock_irqsave(&ncalls->lock, flags);

	/*
	 * Try to see if the current task is already inside this wakeup call.
	 * We use a list here, since the population inside this set is always
	 * very much limited.
	 */
	list_for_each_entry(tncur, lsthead, llink) {
		if (tncur->ctx == ctx &&
		    (tncur->cookie == cookie || ++call_nests > max_nests)) {
			/*
			 * Ops ... loop detected or maximum nest level reached.
			 * We abort this wake by breaking the cycle itself.
			 */
			error = -1;
			goto out_unlock;
		}
	}

	/* Add the current task and cookie to the list */
	tnode.ctx = ctx;
	tnode.cookie = cookie;
	list_add(&tnode.llink, lsthead);

	spin_unlock_irqrestore(&ncalls->lock, flags);

	/* Call the nested function */
	error = (*nproc)(priv, cookie, call_nests);

	/* Remove the current task from the list */
	spin_lock_irqsave(&ncalls->lock, flags);
	list_del(&tnode.llink);
out_unlock:
	spin_unlock_irqrestore(&ncalls->lock, flags);

	return error;
}

#ifdef CONFIG_DEBUG_LOCK_ALLOC
static inline void ep_wake_up_nested(wait_queue_head_t *wqueue,
				     unsigned long events, int subclass)
{
	unsigned long flags;

	spin_lock_irqsave_nested(&wqueue->lock, flags, subclass);
	wake_up_locked_poll(wqueue, events);
	spin_unlock_irqrestore(&wqueue->lock, flags);
}
#else
static inline void ep_wake_up_nested(wait_queue_head_t *wqueue,
				     unsigned long events, int subclass)
{
	wake_up_poll(wqueue, events);
}
#endif

static int ep_poll_wakeup_proc(void *priv, void *cookie, int call_nests)
{
	ep_wake_up_nested((wait_queue_head_t *) cookie, POLLIN,
			  1 + call_nests);
	return 0;
}

/*
 * Perform a safe wake up of the poll wait list. The problem is that
 * with the new callback'd wake up system, it is possible that the
 * poll callback is reentered from inside the call to wake_up() done
 * on the poll wait queue head. The rule is that we cannot reenter the
 * wake up code from the same task more than EP_MAX_NESTS times,
 * and we cannot reenter the same wait queue head at all. This will
 * enable to have a hierarchy of epoll file descriptor of no more than
 * EP_MAX_NESTS deep.
 */
static void ep_poll_safewake(wait_queue_head_t *wq)
{
	int this_cpu = get_cpu();

	ep_call_nested(&poll_safewake_ncalls, EP_MAX_NESTS,
		       ep_poll_wakeup_proc, NULL, wq, (void *) (long) this_cpu);

	put_cpu();
}

static void ep_remove_wait_queue(struct eppoll_entry *pwq)
{
	wait_queue_head_t *whead;

	rcu_read_lock();
	/* If it is cleared by POLLFREE, it should be rcu-safe */
	whead = rcu_dereference(pwq->whead);
	if (whead)
		remove_wait_queue(whead, &pwq->wait);
	rcu_read_unlock();
}

/*
 * This function unregisters poll callbacks from the associated file
 * descriptor.  Must be called with "mtx" held (or "epmutex" if called from
 * ep_free).
 */
static void ep_unregister_pollwait(struct eventpoll *ep, struct epitem *epi)
{
	struct list_head *lsthead = &epi->pwqlist;
	struct eppoll_entry *pwq;

	while (!list_empty(lsthead)) {
		pwq = list_first_entry(lsthead, struct eppoll_entry, llink);

		list_del(&pwq->llink);
		ep_remove_wait_queue(pwq);
		kmem_cache_free(pwq_cache, pwq);
	}
}

/**
 * ep_scan_ready_list - Scans the ready list in a way that makes possible for
 *                      the scan code, to call f_op->poll(). Also allows for
 *                      O(NumReady) performance.
 *
 * @ep: Pointer to the epoll private data structure.
 * @sproc: Pointer to the scan callback.
 * @priv: Private opaque data passed to the @sproc callback.
 * @depth: The current depth of recursive f_op->poll calls.
 *
 * Returns: The same integer error code returned by the @sproc callback.
 */
static int ep_scan_ready_list(struct eventpoll *ep,
			      int (*sproc)(struct eventpoll *,
					   struct list_head *, void *),
			      void *priv,
			      int depth)
{
	int error, pwake = 0;
	unsigned long flags;
	struct epitem *epi, *nepi;
	LIST_HEAD(txlist);

	/*
	 * We need to lock this because we could be hit by
	 * eventpoll_release_file() and epoll_ctl().
	 */
	mutex_lock_nested(&ep->mtx, depth);

	/*
	 * Steal the ready list, and re-init the original one to the
	 * empty list. Also, set ep->ovflist to NULL so that events
	 * happening while looping w/out locks, are not lost. We cannot
	 * have the poll callback to queue directly on ep->rdllist,
	 * because we want the "sproc" callback to be able to do it
	 * in a lockless way.
	 */
	spin_lock_irqsave(&ep->lock, flags);
	list_splice_init(&ep->rdllist, &txlist);
	ep->ovflist = NULL;
	spin_unlock_irqrestore(&ep->lock, flags);

	/*
	 * Now call the callback function.
	 */
	error = (*sproc)(ep, &txlist, priv);

	spin_lock_irqsave(&ep->lock, flags);
	/*
	 * During the time we spent inside the "sproc" callback, some
	 * other events might have been queued by the poll callback.
	 * We re-insert them inside the main ready-list here.
	 */
	for (nepi = ep->ovflist; (epi = nepi) != NULL;
	     nepi = epi->next, epi->next = EP_UNACTIVE_PTR) {
		/*
		 * We need to check if the item is already in the list.
		 * During the "sproc" callback execution time, items are
		 * queued into ->ovflist but the "txlist" might already
		 * contain them, and the list_splice() below takes care of them.
		 */
		if (!ep_is_linked(&epi->rdllink))
			list_add_tail(&epi->rdllink, &ep->rdllist);
	}
	/*
	 * We need to set back ep->ovflist to EP_UNACTIVE_PTR, so that after
	 * releasing the lock, events will be queued in the normal way inside
	 * ep->rdllist.
	 */
	ep->ovflist = EP_UNACTIVE_PTR;

	/*
	 * Quickly re-inject items left on "txlist".
	 */
	list_splice(&txlist, &ep->rdllist);

	if (!list_empty(&ep->rdllist)) {
		/*
		 * Wake up (if active) both the eventpoll wait list and
		 * the ->poll() wait list (delayed after we release the lock).
		 */
		if (waitqueue_active(&ep->wq))
			wake_up_locked(&ep->wq);
		if (waitqueue_active(&ep->poll_wait))
			pwake++;
	}
	spin_unlock_irqrestore(&ep->lock, flags);

	mutex_unlock(&ep->mtx);

	/* We have to call this outside the lock */
	if (pwake)
		ep_poll_safewake(&ep->poll_wait);

	return error;
}

/*
 * Removes a "struct epitem" from the eventpoll RB tree and deallocates
 * all the associated resources. Must be called with "mtx" held.
 */
static int ep_remove(struct eventpoll *ep, struct epitem *epi)
{
	unsigned long flags;
	struct file *file = epi->ffd.file;

	/*
	 * Removes poll wait queue hooks. We _have_ to do this without holding
	 * the "ep->lock" otherwise a deadlock might occur. This because of the
	 * sequence of the lock acquisition. Here we do "ep->lock" then the wait
	 * queue head lock when unregistering the wait queue. The wakeup callback
	 * will run by holding the wait queue head lock and will call our callback
	 * that will try to get "ep->lock".
	 */
	ep_unregister_pollwait(ep, epi);

	/* Remove the current item from the list of epoll hooks */
	spin_lock(&file->f_lock);
	if (ep_is_linked(&epi->fllink))
		list_del_init(&epi->fllink);
	spin_unlock(&file->f_lock);

	rb_erase(&epi->rbn, &ep->rbr);

	spin_lock_irqsave(&ep->lock, flags);
	if (ep_is_linked(&epi->rdllink))
		list_del_init(&epi->rdllink);
	spin_unlock_irqrestore(&ep->lock, flags);

	/* At this point it is safe to free the eventpoll item */
	kmem_cache_free(epi_cache, epi);

	atomic_long_dec(&ep->user->epoll_watches);

	return 0;
}

static void ep_free(struct eventpoll *ep)
{
	struct rb_node *rbp;
	struct epitem *epi;

	/* We need to release all tasks waiting for these file */
	if (waitqueue_active(&ep->poll_wait))
		ep_poll_safewake(&ep->poll_wait);

	/*
	 * We need to lock this because we could be hit by
	 * eventpoll_release_file() while we're freeing the "struct eventpoll".
	 * We do not need to hold "ep->mtx" here because the epoll file
	 * is on the way to be removed and no one has references to it
	 * anymore. The only hit might come from eventpoll_release_file() but
	 * holding "epmutex" is sufficient here.
	 */
	mutex_lock(&epmutex);

	/*
	 * Walks through the whole tree by unregistering poll callbacks.
	 */
	for (rbp = rb_first(&ep->rbr); rbp; rbp = rb_next(rbp)) {
		epi = rb_entry(rbp, struct epitem, rbn);

		ep_unregister_pollwait(ep, epi);
	}

	/*
	 * Walks through the whole tree by freeing each "struct epitem". At this
	 * point we are sure no poll callbacks will be lingering around, and also by
	 * holding "epmutex" we can be sure that no file cleanup code will hit
	 * us during this operation. So we can avoid the lock on "ep->lock".
	 */
	while ((rbp = rb_first(&ep->rbr)) != NULL) {
		epi = rb_entry(rbp, struct epitem, rbn);
		ep_remove(ep, epi);
	}

	mutex_unlock(&epmutex);
	mutex_destroy(&ep->mtx);
	free_uid(ep->user);
	kfree(ep);
}

static int ep_eventpoll_release(struct inode *inode, struct file *file)
{
	struct eventpoll *ep = file->private_data;

	if (ep)
		ep_free(ep);

	return 0;
}

static int ep_read_events_proc(struct eventpoll *ep, struct list_head *head,
			       void *priv)
{
	struct epitem *epi, *tmp;

	list_for_each_entry_safe(epi, tmp, head, rdllink) {
		if (epi->ffd.file->f_op->poll(epi->ffd.file, NULL) &
		    epi->event.events)
			return POLLIN | POLLRDNORM;
		else {
			/*
			 * Item has been dropped into the ready list by the poll
			 * callback, but it's not actually ready, as far as
			 * caller requested events goes. We can remove it here.
			 */
			list_del_init(&epi->rdllink);
		}
	}

	return 0;
}

static int ep_poll_readyevents_proc(void *priv, void *cookie, int call_nests)
{
	return ep_scan_ready_list(priv, ep_read_events_proc, NULL, call_nests + 1);
}

static unsigned int ep_eventpoll_poll(struct file *file, poll_table *wait)
{
	int pollflags;
	struct eventpoll *ep = file->private_data;

	/* Insert inside our poll wait queue */
	poll_wait(file, &ep->poll_wait, wait);

	/*
	 * Proceed to find out if wanted events are really available inside
	 * the ready list. This need to be done under ep_call_nested()
	 * supervision, since the call to f_op->poll() done on listed files
	 * could re-enter here.
	 */
	pollflags = ep_call_nested(&poll_readywalk_ncalls, EP_MAX_NESTS,
				   ep_poll_readyevents_proc, ep, ep, current);

	return pollflags != -1 ? pollflags : 0;
}

/* File callbacks that implement the eventpoll file behaviour */
static const struct file_operations eventpoll_fops = {
	.release	= ep_eventpoll_release,
	.poll		= ep_eventpoll_poll,
	.llseek		= noop_llseek,
};

/*
 * This is called from eventpoll_release() to unlink files from the eventpoll
 * interface. We need to have this facility to cleanup correctly files that are
 * closed without being removed from the eventpoll interface.
 */
void eventpoll_release_file(struct file *file)
{
	struct list_head *lsthead = &file->f_ep_links;
	struct eventpoll *ep;
	struct epitem *epi;

	/*
	 * We don't want to get "file->f_lock" because it is not
	 * necessary. It is not necessary because we're in the "struct file"
	 * cleanup path, and this means that no one is using this file anymore.
	 * So, for example, epoll_ctl() cannot hit here since if we reach this
	 * point, the file counter already went to zero and fget() would fail.
	 * The only hit might come from ep_free() but by holding the mutex
	 * will correctly serialize the operation. We do need to acquire
	 * "ep->mtx" after "epmutex" because ep_remove() requires it when called
	 * from anywhere but ep_free().
	 *
	 * Besides, ep_remove() acquires the lock, so we can't hold it here.
	 */
	mutex_lock(&epmutex);

	while (!list_empty(lsthead)) {
		epi = list_first_entry(lsthead, struct epitem, fllink);

		ep = epi->ep;
		list_del_init(&epi->fllink);
		mutex_lock_nested(&ep->mtx, 0);
		ep_remove(ep, epi);
		mutex_unlock(&ep->mtx);
	}

	mutex_unlock(&epmutex);
}

static int ep_alloc(struct eventpoll **pep)
{
	int error;
	struct user_struct *user;
	struct eventpoll *ep;

	user = get_current_user();
	error = -ENOMEM;
	ep = kzalloc(sizeof(*ep), GFP_KERNEL);
	if (unlikely(!ep))
		goto free_uid;

	spin_lock_init(&ep->lock);
	mutex_init(&ep->mtx);
	init_waitqueue_head(&ep->wq);
	init_waitqueue_head(&ep->poll_wait);
	INIT_LIST_HEAD(&ep->rdllist);
	ep->rbr = RB_ROOT;
	ep->ovflist = EP_UNACTIVE_PTR;
	ep->user = user;

	*pep = ep;

	return 0;

free_uid:
	free_uid(user);
	return error;
}

/*
 * Search the file inside the eventpoll tree. The RB tree operations
 * are protected by the "mtx" mutex, and ep_find() must be called with
 * "mtx" held.
 */
static struct epitem *ep_find(struct eventpoll *ep, struct file *file, int fd)
{
	int kcmp;
	struct rb_node *rbp;
	struct epitem *epi, *epir = NULL;
	struct epoll_filefd ffd;

	ep_set_ffd(&ffd, file, fd);
	for (rbp = ep->rbr.rb_node; rbp; ) {
		epi = rb_entry(rbp, struct epitem, rbn);
		kcmp = ep_cmp_ffd(&ffd, &epi->ffd);
		if (kcmp > 0)
			rbp = rbp->rb_right;
		else if (kcmp < 0)
			rbp = rbp->rb_left;
		else {
			epir = epi;
			break;
		}
	}

	return epir;
}

/*
 * This is the callback that is passed to the wait queue wakeup
 * mechanism. It is called by the stored file descriptors when they
 * have events to report.
 */
static int ep_poll_callback(wait_queue_t *wait, unsigned mode, int sync, void *key)
{
	int pwake = 0;
	unsigned long flags;
	struct epitem *epi = ep_item_from_wait(wait);
	struct eventpoll *ep = epi->ep;

	if ((unsigned long)key & POLLFREE) {
		ep_pwq_from_wait(wait)->whead = NULL;
		/*
		 * whead = NULL above can race with ep_remove_wait_queue()
		 * which can do another remove_wait_queue() after us, so we
		 * can't use __remove_wait_queue(). whead->lock is held by
		 * the caller.
		 */
		list_del_init(&wait->task_list);
	}

	spin_lock_irqsave(&ep->lock, flags);

	/*
	 * If the event mask does not contain any poll(2) event, we consider the
	 * descriptor to be disabled. This condition is likely the effect of the
	 * EPOLLONESHOT bit that disables the descriptor when an event is received,
	 * until the next EPOLL_CTL_MOD will be issued.
	 */
	if (!(epi->event.events & ~EP_PRIVATE_BITS))
		goto out_unlock;

	/*
	 * Check the events coming with the callback. At this stage, not
	 * every device reports the events in the "key" parameter of the
	 * callback. We need to be able to handle both cases here, hence the
	 * test for "key" != NULL before the event match test.
	 */
	if (key && !((unsigned long) key & epi->event.events))
		goto out_unlock;

	/*
	 * If we are transferring events to userspace, we can hold no locks
	 * (because we're accessing user memory, and because of linux f_op->poll()
	 * semantics). All the events that happen during that period of time are
	 * chained in ep->ovflist and requeued later on.
	 */
	if (unlikely(ep->ovflist != EP_UNACTIVE_PTR)) {
		if (epi->next == EP_UNACTIVE_PTR) {
			epi->next = ep->ovflist;
			ep->ovflist = epi;
		}
		goto out_unlock;
	}

	/* If this file is already in the ready list we exit soon */
	if (!ep_is_linked(&epi->rdllink))
		list_add_tail(&epi->rdllink, &ep->rdllist);

	/*
	 * Wake up ( if active ) both the eventpoll wait list and the ->poll()
	 * wait list.
	 */
	if (waitqueue_active(&ep->wq))
		wake_up_locked(&ep->wq);
	if (waitqueue_active(&ep->poll_wait))
		pwake++;

out_unlock:
	spin_unlock_irqrestore(&ep->lock, flags);

	/* We have to call this outside the lock */
	if (pwake)
		ep_poll_safewake(&ep->poll_wait);

	return 1;
}

/*
 * This is the callback that is used to add our wait queue to the
 * target file wakeup lists.
 */
static void ep_ptable_queue_proc(struct file *file, wait_queue_head_t *whead,
				 poll_table *pt)
{
	struct epitem *epi = ep_item_from_epqueue(pt);
	struct eppoll_entry *pwq;

	if (epi->nwait >= 0 && (pwq = kmem_cache_alloc(pwq_cache, GFP_KERNEL))) {
		init_waitqueue_func_entry(&pwq->wait, ep_poll_callback);
		pwq->whead = whead;
		pwq->base = epi;
		add_wait_queue(whead, &pwq->wait);
		list_add_tail(&pwq->llink, &epi->pwqlist);
		epi->nwait++;
	} else {
		/* We have to signal that an error occurred */
		epi->nwait = -1;
	}
}

static void ep_rbtree_insert(struct eventpoll *ep, struct epitem *epi)
{
	int kcmp;
	struct rb_node **p = &ep->rbr.rb_node, *parent = NULL;
	struct epitem *epic;

	while (*p) {
		parent = *p;
		epic = rb_entry(parent, struct epitem, rbn);
		kcmp = ep_cmp_ffd(&epi->ffd, &epic->ffd);
		if (kcmp > 0)
			p = &parent->rb_right;
		else
			p = &parent->rb_left;
	}
	rb_link_node(&epi->rbn, parent, p);
	rb_insert_color(&epi->rbn, &ep->rbr);
}



#define PATH_ARR_SIZE 5
/*
 * These are the number paths of length 1 to 5, that we are allowing to emanate
 * from a single file of interest. For example, we allow 1000 paths of length
 * 1, to emanate from each file of interest. This essentially represents the
 * potential wakeup paths, which need to be limited in order to avoid massive
 * uncontrolled wakeup storms. The common use case should be a single ep which
 * is connected to n file sources. In this case each file source has 1 path
 * of length 1. Thus, the numbers below should be more than sufficient. These
 * path limits are enforced during an EPOLL_CTL_ADD operation, since a modify
 * and delete can't add additional paths. Protected by the epmutex.
 */
static const int path_limits[PATH_ARR_SIZE] = { 1000, 500, 100, 50, 10 };
static int path_count[PATH_ARR_SIZE];

static int path_count_inc(int nests)
{
<<<<<<< HEAD
=======
	/* Allow an arbitrary number of depth 1 paths */
	if (nests == 0)
		return 0;

>>>>>>> c16fa4f2
	if (++path_count[nests] > path_limits[nests])
		return -1;
	return 0;
}

static void path_count_init(void)
{
	int i;

	for (i = 0; i < PATH_ARR_SIZE; i++)
		path_count[i] = 0;
}

static int reverse_path_check_proc(void *priv, void *cookie, int call_nests)
{
	int error = 0;
	struct file *file = priv;
	struct file *child_file;
	struct epitem *epi;

	list_for_each_entry(epi, &file->f_ep_links, fllink) {
		child_file = epi->ep->file;
		if (is_file_epoll(child_file)) {
			if (list_empty(&child_file->f_ep_links)) {
				if (path_count_inc(call_nests)) {
					error = -1;
					break;
				}
			} else {
				error = ep_call_nested(&poll_loop_ncalls,
							EP_MAX_NESTS,
							reverse_path_check_proc,
							child_file, child_file,
							current);
			}
			if (error != 0)
				break;
		} else {
			printk(KERN_ERR "reverse_path_check_proc: "
				"file is not an ep!\n");
		}
	}
	return error;
}

/**
 * reverse_path_check - The tfile_check_list is list of file *, which have
 *                      links that are proposed to be newly added. We need to
 *                      make sure that those added links don't add too many
 *                      paths such that we will spend all our time waking up
 *                      eventpoll objects.
 *
 * Returns: Returns zero if the proposed links don't create too many paths,
 *	    -1 otherwise.
 */
static int reverse_path_check(void)
{
	int length = 0;
	int error = 0;
	struct file *current_file;

	/* let's call this for all tfiles */
	list_for_each_entry(current_file, &tfile_check_list, f_tfile_llink) {
		length++;
		path_count_init();
		error = ep_call_nested(&poll_loop_ncalls, EP_MAX_NESTS,
					reverse_path_check_proc, current_file,
					current_file, current);
		if (error)
			break;
	}
	return error;
}

/*
 * Must be called with "mtx" held.
 */
static int ep_insert(struct eventpoll *ep, struct epoll_event *event,
		     struct file *tfile, int fd)
{
	int error, revents, pwake = 0;
	unsigned long flags;
	long user_watches;
	struct epitem *epi;
	struct ep_pqueue epq;

	user_watches = atomic_long_read(&ep->user->epoll_watches);
	if (unlikely(user_watches >= max_user_watches))
		return -ENOSPC;
	if (!(epi = kmem_cache_alloc(epi_cache, GFP_KERNEL)))
		return -ENOMEM;

	/* Item initialization follow here ... */
	INIT_LIST_HEAD(&epi->rdllink);
	INIT_LIST_HEAD(&epi->fllink);
	INIT_LIST_HEAD(&epi->pwqlist);
	epi->ep = ep;
	ep_set_ffd(&epi->ffd, tfile, fd);
	epi->event = *event;
	epi->nwait = 0;
	epi->next = EP_UNACTIVE_PTR;

	/* Initialize the poll table using the queue callback */
	epq.epi = epi;
	init_poll_funcptr(&epq.pt, ep_ptable_queue_proc);

	/*
	 * Attach the item to the poll hooks and get current event bits.
	 * We can safely use the file* here because its usage count has
	 * been increased by the caller of this function. Note that after
	 * this operation completes, the poll callback can start hitting
	 * the new item.
	 */
	revents = tfile->f_op->poll(tfile, &epq.pt);

	/*
	 * We have to check if something went wrong during the poll wait queue
	 * install process. Namely an allocation for a wait queue failed due
	 * high memory pressure.
	 */
	error = -ENOMEM;
	if (epi->nwait < 0)
		goto error_unregister;

	/* Add the current item to the list of active epoll hook for this file */
	spin_lock(&tfile->f_lock);
	list_add_tail(&epi->fllink, &tfile->f_ep_links);
	spin_unlock(&tfile->f_lock);

	/*
	 * Add the current item to the RB tree. All RB tree operations are
	 * protected by "mtx", and ep_insert() is called with "mtx" held.
	 */
	ep_rbtree_insert(ep, epi);

	/* now check if we've created too many backpaths */
	error = -EINVAL;
	if (reverse_path_check())
		goto error_remove_epi;

	/* We have to drop the new item inside our item list to keep track of it */
	spin_lock_irqsave(&ep->lock, flags);

	/* If the file is already "ready" we drop it inside the ready list */
	if ((revents & event->events) && !ep_is_linked(&epi->rdllink)) {
		list_add_tail(&epi->rdllink, &ep->rdllist);

		/* Notify waiting tasks that events are available */
		if (waitqueue_active(&ep->wq))
			wake_up_locked(&ep->wq);
		if (waitqueue_active(&ep->poll_wait))
			pwake++;
	}

	spin_unlock_irqrestore(&ep->lock, flags);

	atomic_long_inc(&ep->user->epoll_watches);

	/* We have to call this outside the lock */
	if (pwake)
		ep_poll_safewake(&ep->poll_wait);

	return 0;

error_remove_epi:
	spin_lock(&tfile->f_lock);
	if (ep_is_linked(&epi->fllink))
		list_del_init(&epi->fllink);
	spin_unlock(&tfile->f_lock);

	rb_erase(&epi->rbn, &ep->rbr);

error_unregister:
	ep_unregister_pollwait(ep, epi);

	/*
	 * We need to do this because an event could have been arrived on some
	 * allocated wait queue. Note that we don't care about the ep->ovflist
	 * list, since that is used/cleaned only inside a section bound by "mtx".
	 * And ep_insert() is called with "mtx" held.
	 */
	spin_lock_irqsave(&ep->lock, flags);
	if (ep_is_linked(&epi->rdllink))
		list_del_init(&epi->rdllink);
	spin_unlock_irqrestore(&ep->lock, flags);

	kmem_cache_free(epi_cache, epi);

	return error;
}

/*
 * Modify the interest event mask by dropping an event if the new mask
 * has a match in the current file status. Must be called with "mtx" held.
 */
static int ep_modify(struct eventpoll *ep, struct epitem *epi, struct epoll_event *event)
{
	int pwake = 0;
	unsigned int revents;

	/*
	 * Set the new event interest mask before calling f_op->poll();
	 * otherwise we might miss an event that happens between the
	 * f_op->poll() call and the new event set registering.
	 */
	epi->event.events = event->events;
	epi->event.data = event->data; /* protected by mtx */

	/*
	 * Get current event bits. We can safely use the file* here because
	 * its usage count has been increased by the caller of this function.
	 */
	revents = epi->ffd.file->f_op->poll(epi->ffd.file, NULL);

	/*
	 * If the item is "hot" and it is not registered inside the ready
	 * list, push it inside.
	 */
	if (revents & event->events) {
		spin_lock_irq(&ep->lock);
		if (!ep_is_linked(&epi->rdllink)) {
			list_add_tail(&epi->rdllink, &ep->rdllist);

			/* Notify waiting tasks that events are available */
			if (waitqueue_active(&ep->wq))
				wake_up_locked(&ep->wq);
			if (waitqueue_active(&ep->poll_wait))
				pwake++;
		}
		spin_unlock_irq(&ep->lock);
	}

	/* We have to call this outside the lock */
	if (pwake)
		ep_poll_safewake(&ep->poll_wait);

	return 0;
}

static int ep_send_events_proc(struct eventpoll *ep, struct list_head *head,
			       void *priv)
{
	struct ep_send_events_data *esed = priv;
	int eventcnt;
	unsigned int revents;
	struct epitem *epi;
	struct epoll_event __user *uevent;

	/*
	 * We can loop without lock because we are passed a task private list.
	 * Items cannot vanish during the loop because ep_scan_ready_list() is
	 * holding "mtx" during this call.
	 */
	for (eventcnt = 0, uevent = esed->events;
	     !list_empty(head) && eventcnt < esed->maxevents;) {
		epi = list_first_entry(head, struct epitem, rdllink);

		list_del_init(&epi->rdllink);

		revents = epi->ffd.file->f_op->poll(epi->ffd.file, NULL) &
			epi->event.events;

		/*
		 * If the event mask intersect the caller-requested one,
		 * deliver the event to userspace. Again, ep_scan_ready_list()
		 * is holding "mtx", so no operations coming from userspace
		 * can change the item.
		 */
		if (revents) {
			if (__put_user(revents, &uevent->events) ||
			    __put_user(epi->event.data, &uevent->data)) {
				list_add(&epi->rdllink, head);
				return eventcnt ? eventcnt : -EFAULT;
			}
			eventcnt++;
			uevent++;
			if (epi->event.events & EPOLLONESHOT)
				epi->event.events &= EP_PRIVATE_BITS;
			else if (!(epi->event.events & EPOLLET)) {
				/*
				 * If this file has been added with Level
				 * Trigger mode, we need to insert back inside
				 * the ready list, so that the next call to
				 * epoll_wait() will check again the events
				 * availability. At this point, no one can insert
				 * into ep->rdllist besides us. The epoll_ctl()
				 * callers are locked out by
				 * ep_scan_ready_list() holding "mtx" and the
				 * poll callback will queue them in ep->ovflist.
				 */
				list_add_tail(&epi->rdllink, &ep->rdllist);
			}
		}
	}

	return eventcnt;
}

static int ep_send_events(struct eventpoll *ep,
			  struct epoll_event __user *events, int maxevents)
{
	struct ep_send_events_data esed;

	esed.maxevents = maxevents;
	esed.events = events;

	return ep_scan_ready_list(ep, ep_send_events_proc, &esed, 0);
}

static inline struct timespec ep_set_mstimeout(long ms)
{
	struct timespec now, ts = {
		.tv_sec = ms / MSEC_PER_SEC,
		.tv_nsec = NSEC_PER_MSEC * (ms % MSEC_PER_SEC),
	};

	ktime_get_ts(&now);
	return timespec_add_safe(now, ts);
}

/**
 * ep_poll - Retrieves ready events, and delivers them to the caller supplied
 *           event buffer.
 *
 * @ep: Pointer to the eventpoll context.
 * @events: Pointer to the userspace buffer where the ready events should be
 *          stored.
 * @maxevents: Size (in terms of number of events) of the caller event buffer.
 * @timeout: Maximum timeout for the ready events fetch operation, in
 *           milliseconds. If the @timeout is zero, the function will not block,
 *           while if the @timeout is less than zero, the function will block
 *           until at least one event has been retrieved (or an error
 *           occurred).
 *
 * Returns: Returns the number of ready events which have been fetched, or an
 *          error code, in case of error.
 */
static int ep_poll(struct eventpoll *ep, struct epoll_event __user *events,
		   int maxevents, long timeout)
{
	int res = 0, eavail, timed_out = 0;
	unsigned long flags;
	long slack = 0;
	wait_queue_t wait;
	ktime_t expires, *to = NULL;

	if (timeout > 0) {
		struct timespec end_time = ep_set_mstimeout(timeout);

		slack = select_estimate_accuracy(&end_time);
		to = &expires;
		*to = timespec_to_ktime(end_time);
	} else if (timeout == 0) {
		/*
		 * Avoid the unnecessary trip to the wait queue loop, if the
		 * caller specified a non blocking operation.
		 */
		timed_out = 1;
		spin_lock_irqsave(&ep->lock, flags);
		goto check_events;
	}

fetch_events:
	spin_lock_irqsave(&ep->lock, flags);

	if (!ep_events_available(ep)) {
		/*
		 * We don't have any available event to return to the caller.
		 * We need to sleep here, and we will be wake up by
		 * ep_poll_callback() when events will become available.
		 */
		init_waitqueue_entry(&wait, current);
		__add_wait_queue_exclusive(&ep->wq, &wait);

		for (;;) {
			/*
			 * We don't want to sleep if the ep_poll_callback() sends us
			 * a wakeup in between. That's why we set the task state
			 * to TASK_INTERRUPTIBLE before doing the checks.
			 */
			set_current_state(TASK_INTERRUPTIBLE);
			if (ep_events_available(ep) || timed_out)
				break;
			if (signal_pending(current)) {
				res = -EINTR;
				break;
			}

			spin_unlock_irqrestore(&ep->lock, flags);
			if (!schedule_hrtimeout_range(to, slack, HRTIMER_MODE_ABS))
				timed_out = 1;

			spin_lock_irqsave(&ep->lock, flags);
		}
		__remove_wait_queue(&ep->wq, &wait);

		set_current_state(TASK_RUNNING);
	}
check_events:
	/* Is it worth to try to dig for events ? */
	eavail = ep_events_available(ep);

	spin_unlock_irqrestore(&ep->lock, flags);

	/*
	 * Try to transfer events to user space. In case we get 0 events and
	 * there's still timeout left over, we go trying again in search of
	 * more luck.
	 */
	if (!res && eavail &&
	    !(res = ep_send_events(ep, events, maxevents)) && !timed_out)
		goto fetch_events;

	return res;
}

/**
 * ep_loop_check_proc - Callback function to be passed to the @ep_call_nested()
 *                      API, to verify that adding an epoll file inside another
 *                      epoll structure, does not violate the constraints, in
 *                      terms of closed loops, or too deep chains (which can
 *                      result in excessive stack usage).
 *
 * @priv: Pointer to the epoll file to be currently checked.
 * @cookie: Original cookie for this call. This is the top-of-the-chain epoll
 *          data structure pointer.
 * @call_nests: Current dept of the @ep_call_nested() call stack.
 *
 * Returns: Returns zero if adding the epoll @file inside current epoll
 *          structure @ep does not violate the constraints, or -1 otherwise.
 */
static int ep_loop_check_proc(void *priv, void *cookie, int call_nests)
{
	int error = 0;
	struct file *file = priv;
	struct eventpoll *ep = file->private_data;
	struct eventpoll *ep_tovisit;
	struct rb_node *rbp;
	struct epitem *epi;

	mutex_lock_nested(&ep->mtx, call_nests + 1);
	ep->visited = 1;
	list_add(&ep->visited_list_link, &visited_list);
	for (rbp = rb_first(&ep->rbr); rbp; rbp = rb_next(rbp)) {
		epi = rb_entry(rbp, struct epitem, rbn);
		if (unlikely(is_file_epoll(epi->ffd.file))) {
			ep_tovisit = epi->ffd.file->private_data;
			if (ep_tovisit->visited)
				continue;
			error = ep_call_nested(&poll_loop_ncalls, EP_MAX_NESTS,
					ep_loop_check_proc, epi->ffd.file,
					ep_tovisit, current);
			if (error != 0)
				break;
		} else {
			/*
			 * If we've reached a file that is not associated with
			 * an ep, then we need to check if the newly added
			 * links are going to add too many wakeup paths. We do
			 * this by adding it to the tfile_check_list, if it's
			 * not already there, and calling reverse_path_check()
			 * during ep_insert().
			 */
			if (list_empty(&epi->ffd.file->f_tfile_llink))
				list_add(&epi->ffd.file->f_tfile_llink,
					 &tfile_check_list);
		}
	}
	mutex_unlock(&ep->mtx);

	return error;
}

/**
 * ep_loop_check - Performs a check to verify that adding an epoll file (@file)
 *                 another epoll file (represented by @ep) does not create
 *                 closed loops or too deep chains.
 *
 * @ep: Pointer to the epoll private data structure.
 * @file: Pointer to the epoll file to be checked.
 *
 * Returns: Returns zero if adding the epoll @file inside current epoll
 *          structure @ep does not violate the constraints, or -1 otherwise.
 */
static int ep_loop_check(struct eventpoll *ep, struct file *file)
{
	int ret;
	struct eventpoll *ep_cur, *ep_next;

	ret = ep_call_nested(&poll_loop_ncalls, EP_MAX_NESTS,
			      ep_loop_check_proc, file, ep, current);
	/* clear visited list */
	list_for_each_entry_safe(ep_cur, ep_next, &visited_list,
							visited_list_link) {
		ep_cur->visited = 0;
		list_del(&ep_cur->visited_list_link);
	}
	return ret;
}

static void clear_tfile_check_list(void)
{
	struct file *file;

	/* first clear the tfile_check_list */
	while (!list_empty(&tfile_check_list)) {
		file = list_first_entry(&tfile_check_list, struct file,
					f_tfile_llink);
		list_del_init(&file->f_tfile_llink);
	}
	INIT_LIST_HEAD(&tfile_check_list);
}

/*
 * Open an eventpoll file descriptor.
 */
SYSCALL_DEFINE1(epoll_create1, int, flags)
{
	int error, fd;
	struct eventpoll *ep = NULL;
	struct file *file;

	/* Check the EPOLL_* constant for consistency.  */
	BUILD_BUG_ON(EPOLL_CLOEXEC != O_CLOEXEC);

	if (flags & ~EPOLL_CLOEXEC)
		return -EINVAL;
	/*
	 * Create the internal data structure ("struct eventpoll").
	 */
	error = ep_alloc(&ep);
	if (error < 0)
		return error;
	/*
	 * Creates all the items needed to setup an eventpoll file. That is,
	 * a file structure and a free file descriptor.
	 */
	fd = get_unused_fd_flags(O_RDWR | (flags & O_CLOEXEC));
	if (fd < 0) {
		error = fd;
		goto out_free_ep;
	}
	file = anon_inode_getfile("[eventpoll]", &eventpoll_fops, ep,
				 O_RDWR | (flags & O_CLOEXEC));
	if (IS_ERR(file)) {
		error = PTR_ERR(file);
		goto out_free_fd;
	}
	fd_install(fd, file);
	ep->file = file;
	return fd;

out_free_fd:
	put_unused_fd(fd);
out_free_ep:
	ep_free(ep);
	return error;
}

SYSCALL_DEFINE1(epoll_create, int, size)
{
	if (size <= 0)
		return -EINVAL;

	return sys_epoll_create1(0);
}

/*
 * The following function implements the controller interface for
 * the eventpoll file that enables the insertion/removal/change of
 * file descriptors inside the interest set.
 */
SYSCALL_DEFINE4(epoll_ctl, int, epfd, int, op, int, fd,
		struct epoll_event __user *, event)
{
	int error;
	int did_lock_epmutex = 0;
	struct file *file, *tfile;
	struct eventpoll *ep;
	struct epitem *epi;
	struct epoll_event epds;

	error = -EFAULT;
	if (ep_op_has_event(op) &&
	    copy_from_user(&epds, event, sizeof(struct epoll_event)))
		goto error_return;

	/* Get the "struct file *" for the eventpoll file */
	error = -EBADF;
	file = fget(epfd);
	if (!file)
		goto error_return;

	/* Get the "struct file *" for the target file */
	tfile = fget(fd);
	if (!tfile)
		goto error_fput;

	/* The target file descriptor must support poll */
	error = -EPERM;
	if (!tfile->f_op || !tfile->f_op->poll)
		goto error_tgt_fput;

	/*
	 * We have to check that the file structure underneath the file descriptor
	 * the user passed to us _is_ an eventpoll file. And also we do not permit
	 * adding an epoll file descriptor inside itself.
	 */
	error = -EINVAL;
	if (file == tfile || !is_file_epoll(file))
		goto error_tgt_fput;

	/*
	 * At this point it is safe to assume that the "private_data" contains
	 * our own data structure.
	 */
	ep = file->private_data;

	/*
	 * When we insert an epoll file descriptor, inside another epoll file
	 * descriptor, there is the change of creating closed loops, which are
	 * better be handled here, than in more critical paths. While we are
	 * checking for loops we also determine the list of files reachable
	 * and hang them on the tfile_check_list, so we can check that we
	 * haven't created too many possible wakeup paths.
	 *
	 * We need to hold the epmutex across both ep_insert and ep_remove
	 * b/c we want to make sure we are looking at a coherent view of
	 * epoll network.
	 */
	if (op == EPOLL_CTL_ADD || op == EPOLL_CTL_DEL) {
		mutex_lock(&epmutex);
		did_lock_epmutex = 1;
	}
	if (op == EPOLL_CTL_ADD) {
		if (is_file_epoll(tfile)) {
			error = -ELOOP;
			if (ep_loop_check(ep, tfile) != 0)
				goto error_tgt_fput;
		} else
			list_add(&tfile->f_tfile_llink, &tfile_check_list);
	}

	mutex_lock_nested(&ep->mtx, 0);

	/*
	 * Try to lookup the file inside our RB tree, Since we grabbed "mtx"
	 * above, we can be sure to be able to use the item looked up by
	 * ep_find() till we release the mutex.
	 */
	epi = ep_find(ep, tfile, fd);

	error = -EINVAL;
	switch (op) {
	case EPOLL_CTL_ADD:
		if (!epi) {
			epds.events |= POLLERR | POLLHUP;
			error = ep_insert(ep, &epds, tfile, fd);
		} else
			error = -EEXIST;
		clear_tfile_check_list();
		break;
	case EPOLL_CTL_DEL:
		if (epi)
			error = ep_remove(ep, epi);
		else
			error = -ENOENT;
		break;
	case EPOLL_CTL_MOD:
		if (epi) {
			epds.events |= POLLERR | POLLHUP;
			error = ep_modify(ep, epi, &epds);
		} else
			error = -ENOENT;
		break;
	}
	mutex_unlock(&ep->mtx);

error_tgt_fput:
	if (did_lock_epmutex)
		mutex_unlock(&epmutex);

	fput(tfile);
error_fput:
	fput(file);
error_return:

	return error;
}

/*
 * Implement the event wait interface for the eventpoll file. It is the kernel
 * part of the user space epoll_wait(2).
 */
SYSCALL_DEFINE4(epoll_wait, int, epfd, struct epoll_event __user *, events,
		int, maxevents, int, timeout)
{
	int error;
	struct file *file;
	struct eventpoll *ep;

	/* The maximum number of event must be greater than zero */
	if (maxevents <= 0 || maxevents > EP_MAX_EVENTS)
		return -EINVAL;

	/* Verify that the area passed by the user is writeable */
	if (!access_ok(VERIFY_WRITE, events, maxevents * sizeof(struct epoll_event))) {
		error = -EFAULT;
		goto error_return;
	}

	/* Get the "struct file *" for the eventpoll file */
	error = -EBADF;
	file = fget(epfd);
	if (!file)
		goto error_return;

	/*
	 * We have to check that the file structure underneath the fd
	 * the user passed to us _is_ an eventpoll file.
	 */
	error = -EINVAL;
	if (!is_file_epoll(file))
		goto error_fput;

	/*
	 * At this point it is safe to assume that the "private_data" contains
	 * our own data structure.
	 */
	ep = file->private_data;

	/* Time to fish for events ... */
	error = ep_poll(ep, events, maxevents, timeout);

error_fput:
	fput(file);
error_return:

	return error;
}

#ifdef HAVE_SET_RESTORE_SIGMASK

/*
 * Implement the event wait interface for the eventpoll file. It is the kernel
 * part of the user space epoll_pwait(2).
 */
SYSCALL_DEFINE6(epoll_pwait, int, epfd, struct epoll_event __user *, events,
		int, maxevents, int, timeout, const sigset_t __user *, sigmask,
		size_t, sigsetsize)
{
	int error;
	sigset_t ksigmask, sigsaved;

	/*
	 * If the caller wants a certain signal mask to be set during the wait,
	 * we apply it here.
	 */
	if (sigmask) {
		if (sigsetsize != sizeof(sigset_t))
			return -EINVAL;
		if (copy_from_user(&ksigmask, sigmask, sizeof(ksigmask)))
			return -EFAULT;
		sigdelsetmask(&ksigmask, sigmask(SIGKILL) | sigmask(SIGSTOP));
		sigprocmask(SIG_SETMASK, &ksigmask, &sigsaved);
	}

	error = sys_epoll_wait(epfd, events, maxevents, timeout);

	/*
	 * If we changed the signal mask, we need to restore the original one.
	 * In case we've got a signal while waiting, we do not restore the
	 * signal mask yet, and we allow do_signal() to deliver the signal on
	 * the way back to userspace, before the signal mask is restored.
	 */
	if (sigmask) {
		if (error == -EINTR) {
			memcpy(&current->saved_sigmask, &sigsaved,
			       sizeof(sigsaved));
			set_restore_sigmask();
		} else
			sigprocmask(SIG_SETMASK, &sigsaved, NULL);
	}

	return error;
}

#endif /* HAVE_SET_RESTORE_SIGMASK */

static int __init eventpoll_init(void)
{
	struct sysinfo si;

	si_meminfo(&si);
	/*
	 * Allows top 4% of lomem to be allocated for epoll watches (per user).
	 */
	max_user_watches = (((si.totalram - si.totalhigh) / 25) << PAGE_SHIFT) /
		EP_ITEM_COST;
	BUG_ON(max_user_watches < 0);

	/*
	 * Initialize the structure used to perform epoll file descriptor
	 * inclusion loops checks.
	 */
	ep_nested_calls_init(&poll_loop_ncalls);

	/* Initialize the structure used to perform safe poll wait head wake ups */
	ep_nested_calls_init(&poll_safewake_ncalls);

	/* Initialize the structure used to perform file's f_op->poll() calls */
	ep_nested_calls_init(&poll_readywalk_ncalls);

	/* Allocates slab cache used to allocate "struct epitem" items */
	epi_cache = kmem_cache_create("eventpoll_epi", sizeof(struct epitem),
			0, SLAB_HWCACHE_ALIGN | SLAB_PANIC, NULL);

	/* Allocates slab cache used to allocate "struct eppoll_entry" */
	pwq_cache = kmem_cache_create("eventpoll_pwq",
			sizeof(struct eppoll_entry), 0, SLAB_PANIC, NULL);

	return 0;
}
fs_initcall(eventpoll_init);<|MERGE_RESOLUTION|>--- conflicted
+++ resolved
@@ -988,13 +988,10 @@
 
 static int path_count_inc(int nests)
 {
-<<<<<<< HEAD
-=======
 	/* Allow an arbitrary number of depth 1 paths */
 	if (nests == 0)
 		return 0;
 
->>>>>>> c16fa4f2
 	if (++path_count[nests] > path_limits[nests])
 		return -1;
 	return 0;
