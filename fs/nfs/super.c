/*
 *  linux/fs/nfs/super.c
 *
 *  Copyright (C) 1992  Rick Sladkey
 *
 *  nfs superblock handling functions
 *
 *  Modularised by Alan Cox <alan@lxorguk.ukuu.org.uk>, while hacking some
 *  experimental NFS changes. Modularisation taken straight from SYS5 fs.
 *
 *  Change to nfs_read_super() to permit NFS mounts to multi-homed hosts.
 *  J.S.Peatfield@damtp.cam.ac.uk
 *
 *  Split from inode.c by David Howells <dhowells@redhat.com>
 *
 * - superblocks are indexed on server only - all inodes, dentries, etc. associated with a
 *   particular server are held in the same superblock
 * - NFS superblocks can have several effective roots to the dentry tree
 * - directory type roots are spliced into the tree when a path from one root reaches the root
 *   of another (see nfs_lookup())
 */

#include <linux/module.h>
#include <linux/init.h>

#include <linux/time.h>
#include <linux/kernel.h>
#include <linux/mm.h>
#include <linux/string.h>
#include <linux/stat.h>
#include <linux/errno.h>
#include <linux/unistd.h>
#include <linux/sunrpc/clnt.h>
#include <linux/sunrpc/addr.h>
#include <linux/sunrpc/stats.h>
#include <linux/sunrpc/metrics.h>
#include <linux/sunrpc/xprtsock.h>
#include <linux/sunrpc/xprtrdma.h>
#include <linux/nfs_fs.h>
#include <linux/nfs_mount.h>
#include <linux/nfs4_mount.h>
#include <linux/lockd/bind.h>
#include <linux/seq_file.h>
#include <linux/mount.h>
#include <linux/namei.h>
#include <linux/nfs_idmap.h>
#include <linux/vfs.h>
#include <linux/inet.h>
#include <linux/in6.h>
#include <linux/slab.h>
#include <net/ipv6.h>
#include <linux/netdevice.h>
#include <linux/nfs_xdr.h>
#include <linux/magic.h>
#include <linux/parser.h>
#include <linux/nsproxy.h>
#include <linux/rcupdate.h>

#include <asm/uaccess.h>

#include "nfs4_fs.h"
#include "callback.h"
#include "delegation.h"
#include "iostat.h"
#include "internal.h"
#include "fscache.h"
#include "nfs4session.h"
#include "pnfs.h"
#include "nfs.h"

#define NFSDBG_FACILITY		NFSDBG_VFS
#define NFS_TEXT_DATA		1

#if IS_ENABLED(CONFIG_NFS_V3)
#define NFS_DEFAULT_VERSION 3
#else
#define NFS_DEFAULT_VERSION 2
#endif

enum {
	/* Mount options that take no arguments */
	Opt_soft, Opt_hard,
	Opt_posix, Opt_noposix,
	Opt_cto, Opt_nocto,
	Opt_ac, Opt_noac,
	Opt_lock, Opt_nolock,
	Opt_udp, Opt_tcp, Opt_rdma,
	Opt_acl, Opt_noacl,
	Opt_rdirplus, Opt_nordirplus,
	Opt_sharecache, Opt_nosharecache,
	Opt_resvport, Opt_noresvport,
	Opt_fscache, Opt_nofscache,
	Opt_migration, Opt_nomigration,

	/* Mount options that take integer arguments */
	Opt_port,
	Opt_rsize, Opt_wsize, Opt_bsize,
	Opt_timeo, Opt_retrans,
	Opt_acregmin, Opt_acregmax,
	Opt_acdirmin, Opt_acdirmax,
	Opt_actimeo,
	Opt_namelen,
	Opt_mountport,
	Opt_mountvers,
	Opt_minorversion,

	/* Mount options that take string arguments */
	Opt_nfsvers,
	Opt_sec, Opt_proto, Opt_mountproto, Opt_mounthost,
	Opt_addr, Opt_mountaddr, Opt_clientaddr,
	Opt_lookupcache,
	Opt_fscache_uniq,
	Opt_local_lock,

	/* Special mount options */
	Opt_userspace, Opt_deprecated, Opt_sloppy,

	Opt_err
};

static const match_table_t nfs_mount_option_tokens = {
	{ Opt_userspace, "bg" },
	{ Opt_userspace, "fg" },
	{ Opt_userspace, "retry=%s" },

	{ Opt_sloppy, "sloppy" },

	{ Opt_soft, "soft" },
	{ Opt_hard, "hard" },
	{ Opt_deprecated, "intr" },
	{ Opt_deprecated, "nointr" },
	{ Opt_posix, "posix" },
	{ Opt_noposix, "noposix" },
	{ Opt_cto, "cto" },
	{ Opt_nocto, "nocto" },
	{ Opt_ac, "ac" },
	{ Opt_noac, "noac" },
	{ Opt_lock, "lock" },
	{ Opt_nolock, "nolock" },
	{ Opt_udp, "udp" },
	{ Opt_tcp, "tcp" },
	{ Opt_rdma, "rdma" },
	{ Opt_acl, "acl" },
	{ Opt_noacl, "noacl" },
	{ Opt_rdirplus, "rdirplus" },
	{ Opt_nordirplus, "nordirplus" },
	{ Opt_sharecache, "sharecache" },
	{ Opt_nosharecache, "nosharecache" },
	{ Opt_resvport, "resvport" },
	{ Opt_noresvport, "noresvport" },
	{ Opt_fscache, "fsc" },
	{ Opt_nofscache, "nofsc" },
	{ Opt_migration, "migration" },
	{ Opt_nomigration, "nomigration" },

	{ Opt_port, "port=%s" },
	{ Opt_rsize, "rsize=%s" },
	{ Opt_wsize, "wsize=%s" },
	{ Opt_bsize, "bsize=%s" },
	{ Opt_timeo, "timeo=%s" },
	{ Opt_retrans, "retrans=%s" },
	{ Opt_acregmin, "acregmin=%s" },
	{ Opt_acregmax, "acregmax=%s" },
	{ Opt_acdirmin, "acdirmin=%s" },
	{ Opt_acdirmax, "acdirmax=%s" },
	{ Opt_actimeo, "actimeo=%s" },
	{ Opt_namelen, "namlen=%s" },
	{ Opt_mountport, "mountport=%s" },
	{ Opt_mountvers, "mountvers=%s" },
	{ Opt_minorversion, "minorversion=%s" },

	{ Opt_nfsvers, "nfsvers=%s" },
	{ Opt_nfsvers, "vers=%s" },

	{ Opt_sec, "sec=%s" },
	{ Opt_proto, "proto=%s" },
	{ Opt_mountproto, "mountproto=%s" },
	{ Opt_addr, "addr=%s" },
	{ Opt_clientaddr, "clientaddr=%s" },
	{ Opt_mounthost, "mounthost=%s" },
	{ Opt_mountaddr, "mountaddr=%s" },

	{ Opt_lookupcache, "lookupcache=%s" },
	{ Opt_fscache_uniq, "fsc=%s" },
	{ Opt_local_lock, "local_lock=%s" },

	/* The following needs to be listed after all other options */
	{ Opt_nfsvers, "v%s" },

	{ Opt_err, NULL }
};

enum {
	Opt_xprt_udp, Opt_xprt_udp6, Opt_xprt_tcp, Opt_xprt_tcp6, Opt_xprt_rdma,

	Opt_xprt_err
};

static const match_table_t nfs_xprt_protocol_tokens = {
	{ Opt_xprt_udp, "udp" },
	{ Opt_xprt_udp6, "udp6" },
	{ Opt_xprt_tcp, "tcp" },
	{ Opt_xprt_tcp6, "tcp6" },
	{ Opt_xprt_rdma, "rdma" },

	{ Opt_xprt_err, NULL }
};

enum {
	Opt_sec_none, Opt_sec_sys,
	Opt_sec_krb5, Opt_sec_krb5i, Opt_sec_krb5p,
	Opt_sec_lkey, Opt_sec_lkeyi, Opt_sec_lkeyp,
	Opt_sec_spkm, Opt_sec_spkmi, Opt_sec_spkmp,

	Opt_sec_err
};

static const match_table_t nfs_secflavor_tokens = {
	{ Opt_sec_none, "none" },
	{ Opt_sec_none, "null" },
	{ Opt_sec_sys, "sys" },

	{ Opt_sec_krb5, "krb5" },
	{ Opt_sec_krb5i, "krb5i" },
	{ Opt_sec_krb5p, "krb5p" },

	{ Opt_sec_lkey, "lkey" },
	{ Opt_sec_lkeyi, "lkeyi" },
	{ Opt_sec_lkeyp, "lkeyp" },

	{ Opt_sec_spkm, "spkm3" },
	{ Opt_sec_spkmi, "spkm3i" },
	{ Opt_sec_spkmp, "spkm3p" },

	{ Opt_sec_err, NULL }
};

enum {
	Opt_lookupcache_all, Opt_lookupcache_positive,
	Opt_lookupcache_none,

	Opt_lookupcache_err
};

static match_table_t nfs_lookupcache_tokens = {
	{ Opt_lookupcache_all, "all" },
	{ Opt_lookupcache_positive, "pos" },
	{ Opt_lookupcache_positive, "positive" },
	{ Opt_lookupcache_none, "none" },

	{ Opt_lookupcache_err, NULL }
};

enum {
	Opt_local_lock_all, Opt_local_lock_flock, Opt_local_lock_posix,
	Opt_local_lock_none,

	Opt_local_lock_err
};

static match_table_t nfs_local_lock_tokens = {
	{ Opt_local_lock_all, "all" },
	{ Opt_local_lock_flock, "flock" },
	{ Opt_local_lock_posix, "posix" },
	{ Opt_local_lock_none, "none" },

	{ Opt_local_lock_err, NULL }
};

enum {
	Opt_vers_2, Opt_vers_3, Opt_vers_4, Opt_vers_4_0,
	Opt_vers_4_1, Opt_vers_4_2,

	Opt_vers_err
};

static match_table_t nfs_vers_tokens = {
	{ Opt_vers_2, "2" },
	{ Opt_vers_3, "3" },
	{ Opt_vers_4, "4" },
	{ Opt_vers_4_0, "4.0" },
	{ Opt_vers_4_1, "4.1" },
	{ Opt_vers_4_2, "4.2" },

	{ Opt_vers_err, NULL }
};

static struct dentry *nfs_xdev_mount(struct file_system_type *fs_type,
		int flags, const char *dev_name, void *raw_data);

struct file_system_type nfs_fs_type = {
	.owner		= THIS_MODULE,
	.name		= "nfs",
	.mount		= nfs_fs_mount,
	.kill_sb	= nfs_kill_super,
	.fs_flags	= FS_RENAME_DOES_D_MOVE|FS_BINARY_MOUNTDATA,
};
MODULE_ALIAS_FS("nfs");
EXPORT_SYMBOL_GPL(nfs_fs_type);

struct file_system_type nfs_xdev_fs_type = {
	.owner		= THIS_MODULE,
	.name		= "nfs",
	.mount		= nfs_xdev_mount,
	.kill_sb	= nfs_kill_super,
	.fs_flags	= FS_RENAME_DOES_D_MOVE|FS_BINARY_MOUNTDATA,
};

const struct super_operations nfs_sops = {
	.alloc_inode	= nfs_alloc_inode,
	.destroy_inode	= nfs_destroy_inode,
	.write_inode	= nfs_write_inode,
	.drop_inode	= nfs_drop_inode,
	.put_super	= nfs_put_super,
	.statfs		= nfs_statfs,
	.evict_inode	= nfs_evict_inode,
	.umount_begin	= nfs_umount_begin,
	.show_options	= nfs_show_options,
	.show_devname	= nfs_show_devname,
	.show_path	= nfs_show_path,
	.show_stats	= nfs_show_stats,
	.remount_fs	= nfs_remount,
};
EXPORT_SYMBOL_GPL(nfs_sops);

#if IS_ENABLED(CONFIG_NFS_V4)
static void nfs4_validate_mount_flags(struct nfs_parsed_mount_data *);
static int nfs4_validate_mount_data(void *options,
	struct nfs_parsed_mount_data *args, const char *dev_name);

struct file_system_type nfs4_fs_type = {
	.owner		= THIS_MODULE,
	.name		= "nfs4",
	.mount		= nfs_fs_mount,
	.kill_sb	= nfs_kill_super,
	.fs_flags	= FS_RENAME_DOES_D_MOVE|FS_BINARY_MOUNTDATA,
};
MODULE_ALIAS_FS("nfs4");
MODULE_ALIAS("nfs4");
EXPORT_SYMBOL_GPL(nfs4_fs_type);

static int __init register_nfs4_fs(void)
{
	return register_filesystem(&nfs4_fs_type);
}

static void unregister_nfs4_fs(void)
{
	unregister_filesystem(&nfs4_fs_type);
}
#else
static int __init register_nfs4_fs(void)
{
	return 0;
}

static void unregister_nfs4_fs(void)
{
}
#endif

static struct shrinker acl_shrinker = {
	.count_objects	= nfs_access_cache_count,
	.scan_objects	= nfs_access_cache_scan,
	.seeks		= DEFAULT_SEEKS,
};

/*
 * Register the NFS filesystems
 */
int __init register_nfs_fs(void)
{
	int ret;

        ret = register_filesystem(&nfs_fs_type);
	if (ret < 0)
		goto error_0;

	ret = register_nfs4_fs();
	if (ret < 0)
		goto error_1;

	ret = nfs_register_sysctl();
	if (ret < 0)
		goto error_2;
	register_shrinker(&acl_shrinker);
	return 0;

error_2:
	unregister_nfs4_fs();
error_1:
	unregister_filesystem(&nfs_fs_type);
error_0:
	return ret;
}

/*
 * Unregister the NFS filesystems
 */
void __exit unregister_nfs_fs(void)
{
	unregister_shrinker(&acl_shrinker);
	nfs_unregister_sysctl();
	unregister_nfs4_fs();
	unregister_filesystem(&nfs_fs_type);
}

void nfs_sb_active(struct super_block *sb)
{
	struct nfs_server *server = NFS_SB(sb);

	if (atomic_inc_return(&server->active) == 1)
		atomic_inc(&sb->s_active);
}
EXPORT_SYMBOL_GPL(nfs_sb_active);

void nfs_sb_deactive(struct super_block *sb)
{
	struct nfs_server *server = NFS_SB(sb);

	if (atomic_dec_and_test(&server->active))
		deactivate_super(sb);
}
EXPORT_SYMBOL_GPL(nfs_sb_deactive);

/*
 * Deliver file system statistics to userspace
 */
int nfs_statfs(struct dentry *dentry, struct kstatfs *buf)
{
	struct nfs_server *server = NFS_SB(dentry->d_sb);
	unsigned char blockbits;
	unsigned long blockres;
	struct nfs_fh *fh = NFS_FH(dentry->d_inode);
	struct nfs_fsstat res;
	int error = -ENOMEM;

	res.fattr = nfs_alloc_fattr();
	if (res.fattr == NULL)
		goto out_err;

	error = server->nfs_client->rpc_ops->statfs(server, fh, &res);
	if (unlikely(error == -ESTALE)) {
		struct dentry *pd_dentry;

		pd_dentry = dget_parent(dentry);
		if (pd_dentry != NULL) {
			nfs_zap_caches(pd_dentry->d_inode);
			dput(pd_dentry);
		}
	}
	nfs_free_fattr(res.fattr);
	if (error < 0)
		goto out_err;

	buf->f_type = NFS_SUPER_MAGIC;

	/*
	 * Current versions of glibc do not correctly handle the
	 * case where f_frsize != f_bsize.  Eventually we want to
	 * report the value of wtmult in this field.
	 */
	buf->f_frsize = dentry->d_sb->s_blocksize;

	/*
	 * On most *nix systems, f_blocks, f_bfree, and f_bavail
	 * are reported in units of f_frsize.  Linux hasn't had
	 * an f_frsize field in its statfs struct until recently,
	 * thus historically Linux's sys_statfs reports these
	 * fields in units of f_bsize.
	 */
	buf->f_bsize = dentry->d_sb->s_blocksize;
	blockbits = dentry->d_sb->s_blocksize_bits;
	blockres = (1 << blockbits) - 1;
	buf->f_blocks = (res.tbytes + blockres) >> blockbits;
	buf->f_bfree = (res.fbytes + blockres) >> blockbits;
	buf->f_bavail = (res.abytes + blockres) >> blockbits;

	buf->f_files = res.tfiles;
	buf->f_ffree = res.afiles;

	buf->f_namelen = server->namelen;

	return 0;

 out_err:
	dprintk("%s: statfs error = %d\n", __func__, -error);
	return error;
}
EXPORT_SYMBOL_GPL(nfs_statfs);

/*
 * Map the security flavour number to a name
 */
static const char *nfs_pseudoflavour_to_name(rpc_authflavor_t flavour)
{
	static const struct {
		rpc_authflavor_t flavour;
		const char *str;
	} sec_flavours[NFS_AUTH_INFO_MAX_FLAVORS] = {
		/* update NFS_AUTH_INFO_MAX_FLAVORS when this list changes! */
		{ RPC_AUTH_NULL, "null" },
		{ RPC_AUTH_UNIX, "sys" },
		{ RPC_AUTH_GSS_KRB5, "krb5" },
		{ RPC_AUTH_GSS_KRB5I, "krb5i" },
		{ RPC_AUTH_GSS_KRB5P, "krb5p" },
		{ RPC_AUTH_GSS_LKEY, "lkey" },
		{ RPC_AUTH_GSS_LKEYI, "lkeyi" },
		{ RPC_AUTH_GSS_LKEYP, "lkeyp" },
		{ RPC_AUTH_GSS_SPKM, "spkm" },
		{ RPC_AUTH_GSS_SPKMI, "spkmi" },
		{ RPC_AUTH_GSS_SPKMP, "spkmp" },
		{ UINT_MAX, "unknown" }
	};
	int i;

	for (i = 0; sec_flavours[i].flavour != UINT_MAX; i++) {
		if (sec_flavours[i].flavour == flavour)
			break;
	}
	return sec_flavours[i].str;
}

static void nfs_show_mountd_netid(struct seq_file *m, struct nfs_server *nfss,
				  int showdefaults)
{
	struct sockaddr *sap = (struct sockaddr *) &nfss->mountd_address;

	seq_printf(m, ",mountproto=");
	switch (sap->sa_family) {
	case AF_INET:
		switch (nfss->mountd_protocol) {
		case IPPROTO_UDP:
			seq_printf(m, RPCBIND_NETID_UDP);
			break;
		case IPPROTO_TCP:
			seq_printf(m, RPCBIND_NETID_TCP);
			break;
		default:
			if (showdefaults)
				seq_printf(m, "auto");
		}
		break;
	case AF_INET6:
		switch (nfss->mountd_protocol) {
		case IPPROTO_UDP:
			seq_printf(m, RPCBIND_NETID_UDP6);
			break;
		case IPPROTO_TCP:
			seq_printf(m, RPCBIND_NETID_TCP6);
			break;
		default:
			if (showdefaults)
				seq_printf(m, "auto");
		}
		break;
	default:
		if (showdefaults)
			seq_printf(m, "auto");
	}
}

static void nfs_show_mountd_options(struct seq_file *m, struct nfs_server *nfss,
				    int showdefaults)
{
	struct sockaddr *sap = (struct sockaddr *)&nfss->mountd_address;

	if (nfss->flags & NFS_MOUNT_LEGACY_INTERFACE)
		return;

	switch (sap->sa_family) {
	case AF_INET: {
		struct sockaddr_in *sin = (struct sockaddr_in *)sap;
		seq_printf(m, ",mountaddr=%pI4", &sin->sin_addr.s_addr);
		break;
	}
	case AF_INET6: {
		struct sockaddr_in6 *sin6 = (struct sockaddr_in6 *)sap;
		seq_printf(m, ",mountaddr=%pI6c", &sin6->sin6_addr);
		break;
	}
	default:
		if (showdefaults)
			seq_printf(m, ",mountaddr=unspecified");
	}

	if (nfss->mountd_version || showdefaults)
		seq_printf(m, ",mountvers=%u", nfss->mountd_version);
	if ((nfss->mountd_port &&
		nfss->mountd_port != (unsigned short)NFS_UNSPEC_PORT) ||
		showdefaults)
		seq_printf(m, ",mountport=%u", nfss->mountd_port);

	nfs_show_mountd_netid(m, nfss, showdefaults);
}

#if IS_ENABLED(CONFIG_NFS_V4)
static void nfs_show_nfsv4_options(struct seq_file *m, struct nfs_server *nfss,
				    int showdefaults)
{
	struct nfs_client *clp = nfss->nfs_client;

	seq_printf(m, ",clientaddr=%s", clp->cl_ipaddr);
}
#else
static void nfs_show_nfsv4_options(struct seq_file *m, struct nfs_server *nfss,
				    int showdefaults)
{
}
#endif

static void nfs_show_nfs_version(struct seq_file *m,
		unsigned int version,
		unsigned int minorversion)
{
	seq_printf(m, ",vers=%u", version);
	if (version == 4)
		seq_printf(m, ".%u", minorversion);
}

/*
 * Describe the mount options in force on this server representation
 */
static void nfs_show_mount_options(struct seq_file *m, struct nfs_server *nfss,
				   int showdefaults)
{
	static const struct proc_nfs_info {
		int flag;
		const char *str;
		const char *nostr;
	} nfs_info[] = {
		{ NFS_MOUNT_SOFT, ",soft", ",hard" },
		{ NFS_MOUNT_POSIX, ",posix", "" },
		{ NFS_MOUNT_NOCTO, ",nocto", "" },
		{ NFS_MOUNT_NOAC, ",noac", "" },
		{ NFS_MOUNT_NONLM, ",nolock", "" },
		{ NFS_MOUNT_NOACL, ",noacl", "" },
		{ NFS_MOUNT_NORDIRPLUS, ",nordirplus", "" },
		{ NFS_MOUNT_UNSHARED, ",nosharecache", "" },
		{ NFS_MOUNT_NORESVPORT, ",noresvport", "" },
		{ 0, NULL, NULL }
	};
	const struct proc_nfs_info *nfs_infop;
	struct nfs_client *clp = nfss->nfs_client;
	u32 version = clp->rpc_ops->version;
	int local_flock, local_fcntl;

	nfs_show_nfs_version(m, version, clp->cl_minorversion);
	seq_printf(m, ",rsize=%u", nfss->rsize);
	seq_printf(m, ",wsize=%u", nfss->wsize);
	if (nfss->bsize != 0)
		seq_printf(m, ",bsize=%u", nfss->bsize);
	seq_printf(m, ",namlen=%u", nfss->namelen);
	if (nfss->acregmin != NFS_DEF_ACREGMIN*HZ || showdefaults)
		seq_printf(m, ",acregmin=%u", nfss->acregmin/HZ);
	if (nfss->acregmax != NFS_DEF_ACREGMAX*HZ || showdefaults)
		seq_printf(m, ",acregmax=%u", nfss->acregmax/HZ);
	if (nfss->acdirmin != NFS_DEF_ACDIRMIN*HZ || showdefaults)
		seq_printf(m, ",acdirmin=%u", nfss->acdirmin/HZ);
	if (nfss->acdirmax != NFS_DEF_ACDIRMAX*HZ || showdefaults)
		seq_printf(m, ",acdirmax=%u", nfss->acdirmax/HZ);
	for (nfs_infop = nfs_info; nfs_infop->flag; nfs_infop++) {
		if (nfss->flags & nfs_infop->flag)
			seq_puts(m, nfs_infop->str);
		else
			seq_puts(m, nfs_infop->nostr);
	}
	rcu_read_lock();
	seq_printf(m, ",proto=%s",
		   rpc_peeraddr2str(nfss->client, RPC_DISPLAY_NETID));
	rcu_read_unlock();
	if (version == 4) {
		if (nfss->port != NFS_PORT)
			seq_printf(m, ",port=%u", nfss->port);
	} else
		if (nfss->port)
			seq_printf(m, ",port=%u", nfss->port);

	seq_printf(m, ",timeo=%lu", 10U * nfss->client->cl_timeout->to_initval / HZ);
	seq_printf(m, ",retrans=%u", nfss->client->cl_timeout->to_retries);
	seq_printf(m, ",sec=%s", nfs_pseudoflavour_to_name(nfss->client->cl_auth->au_flavor));

	if (version != 4)
		nfs_show_mountd_options(m, nfss, showdefaults);
	else
		nfs_show_nfsv4_options(m, nfss, showdefaults);

	if (nfss->options & NFS_OPTION_FSCACHE)
		seq_printf(m, ",fsc");

	if (nfss->options & NFS_OPTION_MIGRATION)
		seq_printf(m, ",migration");

	if (nfss->flags & NFS_MOUNT_LOOKUP_CACHE_NONEG) {
		if (nfss->flags & NFS_MOUNT_LOOKUP_CACHE_NONE)
			seq_printf(m, ",lookupcache=none");
		else
			seq_printf(m, ",lookupcache=pos");
	}

	local_flock = nfss->flags & NFS_MOUNT_LOCAL_FLOCK;
	local_fcntl = nfss->flags & NFS_MOUNT_LOCAL_FCNTL;

	if (!local_flock && !local_fcntl)
		seq_printf(m, ",local_lock=none");
	else if (local_flock && local_fcntl)
		seq_printf(m, ",local_lock=all");
	else if (local_flock)
		seq_printf(m, ",local_lock=flock");
	else
		seq_printf(m, ",local_lock=posix");
}

/*
 * Describe the mount options on this VFS mountpoint
 */
int nfs_show_options(struct seq_file *m, struct dentry *root)
{
	struct nfs_server *nfss = NFS_SB(root->d_sb);

	nfs_show_mount_options(m, nfss, 0);

	rcu_read_lock();
	seq_printf(m, ",addr=%s",
			rpc_peeraddr2str(nfss->nfs_client->cl_rpcclient,
							RPC_DISPLAY_ADDR));
	rcu_read_unlock();

	return 0;
}
EXPORT_SYMBOL_GPL(nfs_show_options);

#if IS_ENABLED(CONFIG_NFS_V4)
#ifdef CONFIG_NFS_V4_1
static void show_sessions(struct seq_file *m, struct nfs_server *server)
{
	if (nfs4_has_session(server->nfs_client))
		seq_printf(m, ",sessions");
}
#else
static void show_sessions(struct seq_file *m, struct nfs_server *server) {}
#endif
#endif

#ifdef CONFIG_NFS_V4_1
static void show_pnfs(struct seq_file *m, struct nfs_server *server)
{
	seq_printf(m, ",pnfs=");
	if (server->pnfs_curr_ld)
		seq_printf(m, "%s", server->pnfs_curr_ld->name);
	else
		seq_printf(m, "not configured");
}

static void show_implementation_id(struct seq_file *m, struct nfs_server *nfss)
{
	if (nfss->nfs_client && nfss->nfs_client->cl_implid) {
		struct nfs41_impl_id *impl_id = nfss->nfs_client->cl_implid;
		seq_printf(m, "\n\timpl_id:\tname='%s',domain='%s',"
			   "date='%llu,%u'",
			   impl_id->name, impl_id->domain,
			   impl_id->date.seconds, impl_id->date.nseconds);
	}
}
#else
#if IS_ENABLED(CONFIG_NFS_V4)
static void show_pnfs(struct seq_file *m, struct nfs_server *server)
{
}
#endif
static void show_implementation_id(struct seq_file *m, struct nfs_server *nfss)
{
}
#endif

int nfs_show_devname(struct seq_file *m, struct dentry *root)
{
	char *page = (char *) __get_free_page(GFP_KERNEL);
	char *devname, *dummy;
	int err = 0;
	if (!page)
		return -ENOMEM;
	devname = nfs_path(&dummy, root, page, PAGE_SIZE, 0);
	if (IS_ERR(devname))
		err = PTR_ERR(devname);
	else
		seq_escape(m, devname, " \t\n\\");
	free_page((unsigned long)page);
	return err;
}
EXPORT_SYMBOL_GPL(nfs_show_devname);

int nfs_show_path(struct seq_file *m, struct dentry *dentry)
{
	seq_puts(m, "/");
	return 0;
}
EXPORT_SYMBOL_GPL(nfs_show_path);

/*
 * Present statistical information for this VFS mountpoint
 */
int nfs_show_stats(struct seq_file *m, struct dentry *root)
{
	int i, cpu;
	struct nfs_server *nfss = NFS_SB(root->d_sb);
	struct rpc_auth *auth = nfss->client->cl_auth;
	struct nfs_iostats totals = { };

	seq_printf(m, "statvers=%s", NFS_IOSTAT_VERS);

	/*
	 * Display all mount option settings
	 */
	seq_printf(m, "\n\topts:\t");
	seq_puts(m, root->d_sb->s_flags & MS_RDONLY ? "ro" : "rw");
	seq_puts(m, root->d_sb->s_flags & MS_SYNCHRONOUS ? ",sync" : "");
	seq_puts(m, root->d_sb->s_flags & MS_NOATIME ? ",noatime" : "");
	seq_puts(m, root->d_sb->s_flags & MS_NODIRATIME ? ",nodiratime" : "");
	nfs_show_mount_options(m, nfss, 1);

	seq_printf(m, "\n\tage:\t%lu", (jiffies - nfss->mount_time) / HZ);

	show_implementation_id(m, nfss);

	seq_printf(m, "\n\tcaps:\t");
	seq_printf(m, "caps=0x%x", nfss->caps);
	seq_printf(m, ",wtmult=%u", nfss->wtmult);
	seq_printf(m, ",dtsize=%u", nfss->dtsize);
	seq_printf(m, ",bsize=%u", nfss->bsize);
	seq_printf(m, ",namlen=%u", nfss->namelen);

#if IS_ENABLED(CONFIG_NFS_V4)
	if (nfss->nfs_client->rpc_ops->version == 4) {
		seq_printf(m, "\n\tnfsv4:\t");
		seq_printf(m, "bm0=0x%x", nfss->attr_bitmask[0]);
		seq_printf(m, ",bm1=0x%x", nfss->attr_bitmask[1]);
		seq_printf(m, ",bm2=0x%x", nfss->attr_bitmask[2]);
		seq_printf(m, ",acl=0x%x", nfss->acl_bitmask);
		show_sessions(m, nfss);
		show_pnfs(m, nfss);
	}
#endif

	/*
	 * Display security flavor in effect for this mount
	 */
	seq_printf(m, "\n\tsec:\tflavor=%u", auth->au_ops->au_flavor);
	if (auth->au_flavor)
		seq_printf(m, ",pseudoflavor=%u", auth->au_flavor);

	/*
	 * Display superblock I/O counters
	 */
	for_each_possible_cpu(cpu) {
		struct nfs_iostats *stats;

		preempt_disable();
		stats = per_cpu_ptr(nfss->io_stats, cpu);

		for (i = 0; i < __NFSIOS_COUNTSMAX; i++)
			totals.events[i] += stats->events[i];
		for (i = 0; i < __NFSIOS_BYTESMAX; i++)
			totals.bytes[i] += stats->bytes[i];
#ifdef CONFIG_NFS_FSCACHE
		for (i = 0; i < __NFSIOS_FSCACHEMAX; i++)
			totals.fscache[i] += stats->fscache[i];
#endif

		preempt_enable();
	}

	seq_printf(m, "\n\tevents:\t");
	for (i = 0; i < __NFSIOS_COUNTSMAX; i++)
		seq_printf(m, "%lu ", totals.events[i]);
	seq_printf(m, "\n\tbytes:\t");
	for (i = 0; i < __NFSIOS_BYTESMAX; i++)
		seq_printf(m, "%Lu ", totals.bytes[i]);
#ifdef CONFIG_NFS_FSCACHE
	if (nfss->options & NFS_OPTION_FSCACHE) {
		seq_printf(m, "\n\tfsc:\t");
		for (i = 0; i < __NFSIOS_FSCACHEMAX; i++)
			seq_printf(m, "%Lu ", totals.bytes[i]);
	}
#endif
	seq_printf(m, "\n");

	rpc_print_iostats(m, nfss->client);

	return 0;
}
EXPORT_SYMBOL_GPL(nfs_show_stats);

/*
 * Begin unmount by attempting to remove all automounted mountpoints we added
 * in response to xdev traversals and referrals
 */
void nfs_umount_begin(struct super_block *sb)
{
	struct nfs_server *server;
	struct rpc_clnt *rpc;

	server = NFS_SB(sb);
	/* -EIO all pending I/O */
	rpc = server->client_acl;
	if (!IS_ERR(rpc))
		rpc_killall_tasks(rpc);
	rpc = server->client;
	if (!IS_ERR(rpc))
		rpc_killall_tasks(rpc);
}
EXPORT_SYMBOL_GPL(nfs_umount_begin);

static struct nfs_parsed_mount_data *nfs_alloc_parsed_mount_data(void)
{
	struct nfs_parsed_mount_data *data;

	data = kzalloc(sizeof(*data), GFP_KERNEL);
	if (data) {
		data->acregmin		= NFS_DEF_ACREGMIN;
		data->acregmax		= NFS_DEF_ACREGMAX;
		data->acdirmin		= NFS_DEF_ACDIRMIN;
		data->acdirmax		= NFS_DEF_ACDIRMAX;
		data->mount_server.port	= NFS_UNSPEC_PORT;
		data->nfs_server.port	= NFS_UNSPEC_PORT;
		data->nfs_server.protocol = XPRT_TRANSPORT_TCP;
<<<<<<< HEAD
		data->auth_flavors[0]	= RPC_AUTH_MAXFLAVOR;
		data->auth_flavor_len	= 0;
=======
		data->selected_flavor	= RPC_AUTH_MAXFLAVOR;
>>>>>>> d8ec26d7
		data->minorversion	= 0;
		data->need_mount	= true;
		data->net		= current->nsproxy->net_ns;
		security_init_mnt_opts(&data->lsm_opts);
	}
	return data;
}

static void nfs_free_parsed_mount_data(struct nfs_parsed_mount_data *data)
{
	if (data) {
		kfree(data->client_address);
		kfree(data->mount_server.hostname);
		kfree(data->nfs_server.export_path);
		kfree(data->nfs_server.hostname);
		kfree(data->fscache_uniq);
		security_free_mnt_opts(&data->lsm_opts);
		kfree(data);
	}
}

/*
 * Sanity-check a server address provided by the mount command.
 *
 * Address family must be initialized, and address must not be
 * the ANY address for that family.
 */
static int nfs_verify_server_address(struct sockaddr *addr)
{
	switch (addr->sa_family) {
	case AF_INET: {
		struct sockaddr_in *sa = (struct sockaddr_in *)addr;
		return sa->sin_addr.s_addr != htonl(INADDR_ANY);
	}
	case AF_INET6: {
		struct in6_addr *sa = &((struct sockaddr_in6 *)addr)->sin6_addr;
		return !ipv6_addr_any(sa);
	}
	}

	dfprintk(MOUNT, "NFS: Invalid IP address specified\n");
	return 0;
}

/*
 * Select between a default port value and a user-specified port value.
 * If a zero value is set, then autobind will be used.
 */
static void nfs_set_port(struct sockaddr *sap, int *port,
				 const unsigned short default_port)
{
	if (*port == NFS_UNSPEC_PORT)
		*port = default_port;

	rpc_set_port(sap, *port);
}

/*
 * Sanity check the NFS transport protocol.
 *
 */
static void nfs_validate_transport_protocol(struct nfs_parsed_mount_data *mnt)
{
	switch (mnt->nfs_server.protocol) {
	case XPRT_TRANSPORT_UDP:
	case XPRT_TRANSPORT_TCP:
	case XPRT_TRANSPORT_RDMA:
		break;
	default:
		mnt->nfs_server.protocol = XPRT_TRANSPORT_TCP;
	}
}

/*
 * For text based NFSv2/v3 mounts, the mount protocol transport default
 * settings should depend upon the specified NFS transport.
 */
static void nfs_set_mount_transport_protocol(struct nfs_parsed_mount_data *mnt)
{
	nfs_validate_transport_protocol(mnt);

	if (mnt->mount_server.protocol == XPRT_TRANSPORT_UDP ||
	    mnt->mount_server.protocol == XPRT_TRANSPORT_TCP)
			return;
	switch (mnt->nfs_server.protocol) {
	case XPRT_TRANSPORT_UDP:
		mnt->mount_server.protocol = XPRT_TRANSPORT_UDP;
		break;
	case XPRT_TRANSPORT_TCP:
	case XPRT_TRANSPORT_RDMA:
		mnt->mount_server.protocol = XPRT_TRANSPORT_TCP;
	}
}

static void nfs_set_auth_parsed_mount_data(struct nfs_parsed_mount_data *data,
		rpc_authflavor_t pseudoflavor)
{
	data->auth_flavors[0] = pseudoflavor;
	data->auth_flavor_len = 1;
}

/*
 * Add 'flavor' to 'auth_info' if not already present.
 * Returns true if 'flavor' ends up in the list, false otherwise
 */
static bool nfs_auth_info_add(struct nfs_auth_info *auth_info,
			      rpc_authflavor_t flavor)
{
	unsigned int i;
	unsigned int max_flavor_len = (sizeof(auth_info->flavors) /
				       sizeof(auth_info->flavors[0]));

	/* make sure this flavor isn't already in the list */
	for (i = 0; i < auth_info->flavor_len; i++) {
		if (flavor == auth_info->flavors[i])
			return true;
	}

	if (auth_info->flavor_len + 1 >= max_flavor_len) {
		dfprintk(MOUNT, "NFS: too many sec= flavors\n");
		return false;
	}

	auth_info->flavors[auth_info->flavor_len++] = flavor;
	return true;
}

/*
 * Return true if 'match' is in auth_info or auth_info is empty.
 * Return false otherwise.
 */
bool nfs_auth_info_match(const struct nfs_auth_info *auth_info,
			 rpc_authflavor_t match)
{
	int i;

	if (!auth_info->flavor_len)
		return true;

	for (i = 0; i < auth_info->flavor_len; i++) {
		if (auth_info->flavors[i] == match)
			return true;
	}
	return false;
}
EXPORT_SYMBOL_GPL(nfs_auth_info_match);

/*
 * Parse the value of the 'sec=' option.
 */
static int nfs_parse_security_flavors(char *value,
				      struct nfs_parsed_mount_data *mnt)
{
	substring_t args[MAX_OPT_ARGS];
	rpc_authflavor_t pseudoflavor;
<<<<<<< HEAD

	dfprintk(MOUNT, "NFS: parsing sec=%s option\n", value);

	switch (match_token(value, nfs_secflavor_tokens, args)) {
	case Opt_sec_none:
		pseudoflavor = RPC_AUTH_NULL;
		break;
	case Opt_sec_sys:
		pseudoflavor = RPC_AUTH_UNIX;
		break;
	case Opt_sec_krb5:
		pseudoflavor = RPC_AUTH_GSS_KRB5;
		break;
	case Opt_sec_krb5i:
		pseudoflavor = RPC_AUTH_GSS_KRB5I;
		break;
	case Opt_sec_krb5p:
		pseudoflavor = RPC_AUTH_GSS_KRB5P;
		break;
	case Opt_sec_lkey:
		pseudoflavor = RPC_AUTH_GSS_LKEY;
		break;
	case Opt_sec_lkeyi:
		pseudoflavor = RPC_AUTH_GSS_LKEYI;
		break;
	case Opt_sec_lkeyp:
		pseudoflavor = RPC_AUTH_GSS_LKEYP;
		break;
	case Opt_sec_spkm:
		pseudoflavor = RPC_AUTH_GSS_SPKM;
		break;
	case Opt_sec_spkmi:
		pseudoflavor = RPC_AUTH_GSS_SPKMI;
		break;
	case Opt_sec_spkmp:
		pseudoflavor = RPC_AUTH_GSS_SPKMP;
		break;
	default:
		return 0;
	}

	mnt->flags |= NFS_MOUNT_SECFLAVOUR;
	nfs_set_auth_parsed_mount_data(mnt, pseudoflavor);
=======
	char *p;

	dfprintk(MOUNT, "NFS: parsing sec=%s option\n", value);

	while ((p = strsep(&value, ":")) != NULL) {
		switch (match_token(p, nfs_secflavor_tokens, args)) {
		case Opt_sec_none:
			pseudoflavor = RPC_AUTH_NULL;
			break;
		case Opt_sec_sys:
			pseudoflavor = RPC_AUTH_UNIX;
			break;
		case Opt_sec_krb5:
			pseudoflavor = RPC_AUTH_GSS_KRB5;
			break;
		case Opt_sec_krb5i:
			pseudoflavor = RPC_AUTH_GSS_KRB5I;
			break;
		case Opt_sec_krb5p:
			pseudoflavor = RPC_AUTH_GSS_KRB5P;
			break;
		case Opt_sec_lkey:
			pseudoflavor = RPC_AUTH_GSS_LKEY;
			break;
		case Opt_sec_lkeyi:
			pseudoflavor = RPC_AUTH_GSS_LKEYI;
			break;
		case Opt_sec_lkeyp:
			pseudoflavor = RPC_AUTH_GSS_LKEYP;
			break;
		case Opt_sec_spkm:
			pseudoflavor = RPC_AUTH_GSS_SPKM;
			break;
		case Opt_sec_spkmi:
			pseudoflavor = RPC_AUTH_GSS_SPKMI;
			break;
		case Opt_sec_spkmp:
			pseudoflavor = RPC_AUTH_GSS_SPKMP;
			break;
		default:
			dfprintk(MOUNT,
				 "NFS: sec= option '%s' not recognized\n", p);
			return 0;
		}

		if (!nfs_auth_info_add(&mnt->auth_info, pseudoflavor))
			return 0;
	}

>>>>>>> d8ec26d7
	return 1;
}

static int nfs_parse_version_string(char *string,
		struct nfs_parsed_mount_data *mnt,
		substring_t *args)
{
	mnt->flags &= ~NFS_MOUNT_VER3;
	switch (match_token(string, nfs_vers_tokens, args)) {
	case Opt_vers_2:
		mnt->version = 2;
		break;
	case Opt_vers_3:
		mnt->flags |= NFS_MOUNT_VER3;
		mnt->version = 3;
		break;
	case Opt_vers_4:
		/* Backward compatibility option. In future,
		 * the mount program should always supply
		 * a NFSv4 minor version number.
		 */
		mnt->version = 4;
		break;
	case Opt_vers_4_0:
		mnt->version = 4;
		mnt->minorversion = 0;
		break;
	case Opt_vers_4_1:
		mnt->version = 4;
		mnt->minorversion = 1;
		break;
	case Opt_vers_4_2:
		mnt->version = 4;
		mnt->minorversion = 2;
		break;
	default:
		return 0;
	}
	return 1;
}

static int nfs_get_option_str(substring_t args[], char **option)
{
	kfree(*option);
	*option = match_strdup(args);
	return !*option;
}

static int nfs_get_option_ul(substring_t args[], unsigned long *option)
{
	int rc;
	char *string;

	string = match_strdup(args);
	if (string == NULL)
		return -ENOMEM;
	rc = kstrtoul(string, 10, option);
	kfree(string);

	return rc;
}

/*
 * Error-check and convert a string of mount options from user space into
 * a data structure.  The whole mount string is processed; bad options are
 * skipped as they are encountered.  If there were no errors, return 1;
 * otherwise return 0 (zero).
 */
static int nfs_parse_mount_options(char *raw,
				   struct nfs_parsed_mount_data *mnt)
{
	char *p, *string, *secdata;
	int rc, sloppy = 0, invalid_option = 0;
	unsigned short protofamily = AF_UNSPEC;
	unsigned short mountfamily = AF_UNSPEC;

	if (!raw) {
		dfprintk(MOUNT, "NFS: mount options string was NULL.\n");
		return 1;
	}
	dfprintk(MOUNT, "NFS: nfs mount opts='%s'\n", raw);

	secdata = alloc_secdata();
	if (!secdata)
		goto out_nomem;

	rc = security_sb_copy_data(raw, secdata);
	if (rc)
		goto out_security_failure;

	rc = security_sb_parse_opts_str(secdata, &mnt->lsm_opts);
	if (rc)
		goto out_security_failure;

	free_secdata(secdata);

	while ((p = strsep(&raw, ",")) != NULL) {
		substring_t args[MAX_OPT_ARGS];
		unsigned long option;
		int token;

		if (!*p)
			continue;

		dfprintk(MOUNT, "NFS:   parsing nfs mount option '%s'\n", p);

		token = match_token(p, nfs_mount_option_tokens, args);
		switch (token) {

		/*
		 * boolean options:  foo/nofoo
		 */
		case Opt_soft:
			mnt->flags |= NFS_MOUNT_SOFT;
			break;
		case Opt_hard:
			mnt->flags &= ~NFS_MOUNT_SOFT;
			break;
		case Opt_posix:
			mnt->flags |= NFS_MOUNT_POSIX;
			break;
		case Opt_noposix:
			mnt->flags &= ~NFS_MOUNT_POSIX;
			break;
		case Opt_cto:
			mnt->flags &= ~NFS_MOUNT_NOCTO;
			break;
		case Opt_nocto:
			mnt->flags |= NFS_MOUNT_NOCTO;
			break;
		case Opt_ac:
			mnt->flags &= ~NFS_MOUNT_NOAC;
			break;
		case Opt_noac:
			mnt->flags |= NFS_MOUNT_NOAC;
			break;
		case Opt_lock:
			mnt->flags &= ~NFS_MOUNT_NONLM;
			mnt->flags &= ~(NFS_MOUNT_LOCAL_FLOCK |
					NFS_MOUNT_LOCAL_FCNTL);
			break;
		case Opt_nolock:
			mnt->flags |= NFS_MOUNT_NONLM;
			mnt->flags |= (NFS_MOUNT_LOCAL_FLOCK |
				       NFS_MOUNT_LOCAL_FCNTL);
			break;
		case Opt_udp:
			mnt->flags &= ~NFS_MOUNT_TCP;
			mnt->nfs_server.protocol = XPRT_TRANSPORT_UDP;
			break;
		case Opt_tcp:
			mnt->flags |= NFS_MOUNT_TCP;
			mnt->nfs_server.protocol = XPRT_TRANSPORT_TCP;
			break;
		case Opt_rdma:
			mnt->flags |= NFS_MOUNT_TCP; /* for side protocols */
			mnt->nfs_server.protocol = XPRT_TRANSPORT_RDMA;
			xprt_load_transport(p);
			break;
		case Opt_acl:
			mnt->flags &= ~NFS_MOUNT_NOACL;
			break;
		case Opt_noacl:
			mnt->flags |= NFS_MOUNT_NOACL;
			break;
		case Opt_rdirplus:
			mnt->flags &= ~NFS_MOUNT_NORDIRPLUS;
			break;
		case Opt_nordirplus:
			mnt->flags |= NFS_MOUNT_NORDIRPLUS;
			break;
		case Opt_sharecache:
			mnt->flags &= ~NFS_MOUNT_UNSHARED;
			break;
		case Opt_nosharecache:
			mnt->flags |= NFS_MOUNT_UNSHARED;
			break;
		case Opt_resvport:
			mnt->flags &= ~NFS_MOUNT_NORESVPORT;
			break;
		case Opt_noresvport:
			mnt->flags |= NFS_MOUNT_NORESVPORT;
			break;
		case Opt_fscache:
			mnt->options |= NFS_OPTION_FSCACHE;
			kfree(mnt->fscache_uniq);
			mnt->fscache_uniq = NULL;
			break;
		case Opt_nofscache:
			mnt->options &= ~NFS_OPTION_FSCACHE;
			kfree(mnt->fscache_uniq);
			mnt->fscache_uniq = NULL;
			break;
		case Opt_migration:
			mnt->options |= NFS_OPTION_MIGRATION;
			break;
		case Opt_nomigration:
			mnt->options &= NFS_OPTION_MIGRATION;
			break;

		/*
		 * options that take numeric values
		 */
		case Opt_port:
			if (nfs_get_option_ul(args, &option) ||
			    option > USHRT_MAX)
				goto out_invalid_value;
			mnt->nfs_server.port = option;
			break;
		case Opt_rsize:
			if (nfs_get_option_ul(args, &option))
				goto out_invalid_value;
			mnt->rsize = option;
			break;
		case Opt_wsize:
			if (nfs_get_option_ul(args, &option))
				goto out_invalid_value;
			mnt->wsize = option;
			break;
		case Opt_bsize:
			if (nfs_get_option_ul(args, &option))
				goto out_invalid_value;
			mnt->bsize = option;
			break;
		case Opt_timeo:
			if (nfs_get_option_ul(args, &option) || option == 0)
				goto out_invalid_value;
			mnt->timeo = option;
			break;
		case Opt_retrans:
			if (nfs_get_option_ul(args, &option) || option == 0)
				goto out_invalid_value;
			mnt->retrans = option;
			break;
		case Opt_acregmin:
			if (nfs_get_option_ul(args, &option))
				goto out_invalid_value;
			mnt->acregmin = option;
			break;
		case Opt_acregmax:
			if (nfs_get_option_ul(args, &option))
				goto out_invalid_value;
			mnt->acregmax = option;
			break;
		case Opt_acdirmin:
			if (nfs_get_option_ul(args, &option))
				goto out_invalid_value;
			mnt->acdirmin = option;
			break;
		case Opt_acdirmax:
			if (nfs_get_option_ul(args, &option))
				goto out_invalid_value;
			mnt->acdirmax = option;
			break;
		case Opt_actimeo:
			if (nfs_get_option_ul(args, &option))
				goto out_invalid_value;
			mnt->acregmin = mnt->acregmax =
			mnt->acdirmin = mnt->acdirmax = option;
			break;
		case Opt_namelen:
			if (nfs_get_option_ul(args, &option))
				goto out_invalid_value;
			mnt->namlen = option;
			break;
		case Opt_mountport:
			if (nfs_get_option_ul(args, &option) ||
			    option > USHRT_MAX)
				goto out_invalid_value;
			mnt->mount_server.port = option;
			break;
		case Opt_mountvers:
			if (nfs_get_option_ul(args, &option) ||
			    option < NFS_MNT_VERSION ||
			    option > NFS_MNT3_VERSION)
				goto out_invalid_value;
			mnt->mount_server.version = option;
			break;
		case Opt_minorversion:
			if (nfs_get_option_ul(args, &option))
				goto out_invalid_value;
			if (option > NFS4_MAX_MINOR_VERSION)
				goto out_invalid_value;
			mnt->minorversion = option;
			break;

		/*
		 * options that take text values
		 */
		case Opt_nfsvers:
			string = match_strdup(args);
			if (string == NULL)
				goto out_nomem;
			rc = nfs_parse_version_string(string, mnt, args);
			kfree(string);
			if (!rc)
				goto out_invalid_value;
			break;
		case Opt_sec:
			string = match_strdup(args);
			if (string == NULL)
				goto out_nomem;
			rc = nfs_parse_security_flavors(string, mnt);
			kfree(string);
			if (!rc) {
				dfprintk(MOUNT, "NFS:   unrecognized "
						"security flavor\n");
				return 0;
			}
			break;
		case Opt_proto:
			string = match_strdup(args);
			if (string == NULL)
				goto out_nomem;
			token = match_token(string,
					    nfs_xprt_protocol_tokens, args);

			protofamily = AF_INET;
			switch (token) {
			case Opt_xprt_udp6:
				protofamily = AF_INET6;
			case Opt_xprt_udp:
				mnt->flags &= ~NFS_MOUNT_TCP;
				mnt->nfs_server.protocol = XPRT_TRANSPORT_UDP;
				break;
			case Opt_xprt_tcp6:
				protofamily = AF_INET6;
			case Opt_xprt_tcp:
				mnt->flags |= NFS_MOUNT_TCP;
				mnt->nfs_server.protocol = XPRT_TRANSPORT_TCP;
				break;
			case Opt_xprt_rdma:
				/* vector side protocols to TCP */
				mnt->flags |= NFS_MOUNT_TCP;
				mnt->nfs_server.protocol = XPRT_TRANSPORT_RDMA;
				xprt_load_transport(string);
				break;
			default:
				dfprintk(MOUNT, "NFS:   unrecognized "
						"transport protocol\n");
				kfree(string);
				return 0;
			}
			kfree(string);
			break;
		case Opt_mountproto:
			string = match_strdup(args);
			if (string == NULL)
				goto out_nomem;
			token = match_token(string,
					    nfs_xprt_protocol_tokens, args);
			kfree(string);

			mountfamily = AF_INET;
			switch (token) {
			case Opt_xprt_udp6:
				mountfamily = AF_INET6;
			case Opt_xprt_udp:
				mnt->mount_server.protocol = XPRT_TRANSPORT_UDP;
				break;
			case Opt_xprt_tcp6:
				mountfamily = AF_INET6;
			case Opt_xprt_tcp:
				mnt->mount_server.protocol = XPRT_TRANSPORT_TCP;
				break;
			case Opt_xprt_rdma: /* not used for side protocols */
			default:
				dfprintk(MOUNT, "NFS:   unrecognized "
						"transport protocol\n");
				return 0;
			}
			break;
		case Opt_addr:
			string = match_strdup(args);
			if (string == NULL)
				goto out_nomem;
			mnt->nfs_server.addrlen =
				rpc_pton(mnt->net, string, strlen(string),
					(struct sockaddr *)
					&mnt->nfs_server.address,
					sizeof(mnt->nfs_server.address));
			kfree(string);
			if (mnt->nfs_server.addrlen == 0)
				goto out_invalid_address;
			break;
		case Opt_clientaddr:
			if (nfs_get_option_str(args, &mnt->client_address))
				goto out_nomem;
			break;
		case Opt_mounthost:
			if (nfs_get_option_str(args,
					       &mnt->mount_server.hostname))
				goto out_nomem;
			break;
		case Opt_mountaddr:
			string = match_strdup(args);
			if (string == NULL)
				goto out_nomem;
			mnt->mount_server.addrlen =
				rpc_pton(mnt->net, string, strlen(string),
					(struct sockaddr *)
					&mnt->mount_server.address,
					sizeof(mnt->mount_server.address));
			kfree(string);
			if (mnt->mount_server.addrlen == 0)
				goto out_invalid_address;
			break;
		case Opt_lookupcache:
			string = match_strdup(args);
			if (string == NULL)
				goto out_nomem;
			token = match_token(string,
					nfs_lookupcache_tokens, args);
			kfree(string);
			switch (token) {
				case Opt_lookupcache_all:
					mnt->flags &= ~(NFS_MOUNT_LOOKUP_CACHE_NONEG|NFS_MOUNT_LOOKUP_CACHE_NONE);
					break;
				case Opt_lookupcache_positive:
					mnt->flags &= ~NFS_MOUNT_LOOKUP_CACHE_NONE;
					mnt->flags |= NFS_MOUNT_LOOKUP_CACHE_NONEG;
					break;
				case Opt_lookupcache_none:
					mnt->flags |= NFS_MOUNT_LOOKUP_CACHE_NONEG|NFS_MOUNT_LOOKUP_CACHE_NONE;
					break;
				default:
					dfprintk(MOUNT, "NFS:   invalid "
							"lookupcache argument\n");
					return 0;
			};
			break;
		case Opt_fscache_uniq:
			if (nfs_get_option_str(args, &mnt->fscache_uniq))
				goto out_nomem;
			mnt->options |= NFS_OPTION_FSCACHE;
			break;
		case Opt_local_lock:
			string = match_strdup(args);
			if (string == NULL)
				goto out_nomem;
			token = match_token(string, nfs_local_lock_tokens,
					args);
			kfree(string);
			switch (token) {
			case Opt_local_lock_all:
				mnt->flags |= (NFS_MOUNT_LOCAL_FLOCK |
					       NFS_MOUNT_LOCAL_FCNTL);
				break;
			case Opt_local_lock_flock:
				mnt->flags |= NFS_MOUNT_LOCAL_FLOCK;
				break;
			case Opt_local_lock_posix:
				mnt->flags |= NFS_MOUNT_LOCAL_FCNTL;
				break;
			case Opt_local_lock_none:
				mnt->flags &= ~(NFS_MOUNT_LOCAL_FLOCK |
						NFS_MOUNT_LOCAL_FCNTL);
				break;
			default:
				dfprintk(MOUNT, "NFS:	invalid	"
						"local_lock argument\n");
				return 0;
			};
			break;

		/*
		 * Special options
		 */
		case Opt_sloppy:
			sloppy = 1;
			dfprintk(MOUNT, "NFS:   relaxing parsing rules\n");
			break;
		case Opt_userspace:
		case Opt_deprecated:
			dfprintk(MOUNT, "NFS:   ignoring mount option "
					"'%s'\n", p);
			break;

		default:
			invalid_option = 1;
			dfprintk(MOUNT, "NFS:   unrecognized mount option "
					"'%s'\n", p);
		}
	}

	if (!sloppy && invalid_option)
		return 0;

	if (mnt->minorversion && mnt->version != 4)
		goto out_minorversion_mismatch;

	if (mnt->options & NFS_OPTION_MIGRATION &&
	    (mnt->version != 4 || mnt->minorversion != 0))
		goto out_migration_misuse;

	/*
	 * verify that any proto=/mountproto= options match the address
	 * families in the addr=/mountaddr= options.
	 */
	if (protofamily != AF_UNSPEC &&
	    protofamily != mnt->nfs_server.address.ss_family)
		goto out_proto_mismatch;

	if (mountfamily != AF_UNSPEC) {
		if (mnt->mount_server.addrlen) {
			if (mountfamily != mnt->mount_server.address.ss_family)
				goto out_mountproto_mismatch;
		} else {
			if (mountfamily != mnt->nfs_server.address.ss_family)
				goto out_mountproto_mismatch;
		}
	}

	return 1;

out_mountproto_mismatch:
	printk(KERN_INFO "NFS: mount server address does not match mountproto= "
			 "option\n");
	return 0;
out_proto_mismatch:
	printk(KERN_INFO "NFS: server address does not match proto= option\n");
	return 0;
out_invalid_address:
	printk(KERN_INFO "NFS: bad IP address specified: %s\n", p);
	return 0;
out_invalid_value:
	printk(KERN_INFO "NFS: bad mount option value specified: %s\n", p);
	return 0;
out_minorversion_mismatch:
	printk(KERN_INFO "NFS: mount option vers=%u does not support "
			 "minorversion=%u\n", mnt->version, mnt->minorversion);
	return 0;
out_migration_misuse:
	printk(KERN_INFO
		"NFS: 'migration' not supported for this NFS version\n");
	return 0;
out_nomem:
	printk(KERN_INFO "NFS: not enough memory to parse option\n");
	return 0;
out_security_failure:
	free_secdata(secdata);
	printk(KERN_INFO "NFS: security options invalid: %d\n", rc);
	return 0;
}

/*
 * Ensure that a specified authtype in args->auth_info is supported by
 * the server. Returns 0 and sets args->selected_flavor if it's ok, and
 * -EACCES if not.
 */
static int nfs_verify_authflavors(struct nfs_parsed_mount_data *args,
			rpc_authflavor_t *server_authlist, unsigned int count)
{
	rpc_authflavor_t flavor = RPC_AUTH_MAXFLAVOR;
	unsigned int i;

	/*
	 * If the sec= mount option is used, the specified flavor or AUTH_NULL
	 * must be in the list returned by the server.
	 *
	 * AUTH_NULL has a special meaning when it's in the server list - it
	 * means that the server will ignore the rpc creds, so any flavor
	 * can be used.
	 */
	for (i = 0; i < count; i++) {
		flavor = server_authlist[i];

		if (nfs_auth_info_match(&args->auth_info, flavor) ||
		    flavor == RPC_AUTH_NULL)
			goto out;
	}

	dfprintk(MOUNT,
		 "NFS: specified auth flavors not supported by server\n");
	return -EACCES;

out:
	args->selected_flavor = flavor;
	dfprintk(MOUNT, "NFS: using auth flavor %u\n", args->selected_flavor);
	return 0;
}

/*
 * Use the remote server's MOUNT service to request the NFS file handle
 * corresponding to the provided path.
 */
static int nfs_request_mount(struct nfs_parsed_mount_data *args,
			     struct nfs_fh *root_fh,
			     rpc_authflavor_t *server_authlist,
			     unsigned int *server_authlist_len)
{
	struct nfs_mount_request request = {
		.sap		= (struct sockaddr *)
						&args->mount_server.address,
		.dirpath	= args->nfs_server.export_path,
		.protocol	= args->mount_server.protocol,
		.fh		= root_fh,
		.noresvport	= args->flags & NFS_MOUNT_NORESVPORT,
		.auth_flav_len	= server_authlist_len,
		.auth_flavs	= server_authlist,
		.net		= args->net,
	};
	int status;

	if (args->mount_server.version == 0) {
		switch (args->version) {
			default:
				args->mount_server.version = NFS_MNT3_VERSION;
				break;
			case 2:
				args->mount_server.version = NFS_MNT_VERSION;
		}
	}
	request.version = args->mount_server.version;

	if (args->mount_server.hostname)
		request.hostname = args->mount_server.hostname;
	else
		request.hostname = args->nfs_server.hostname;

	/*
	 * Construct the mount server's address.
	 */
	if (args->mount_server.address.ss_family == AF_UNSPEC) {
		memcpy(request.sap, &args->nfs_server.address,
		       args->nfs_server.addrlen);
		args->mount_server.addrlen = args->nfs_server.addrlen;
	}
	request.salen = args->mount_server.addrlen;
	nfs_set_port(request.sap, &args->mount_server.port, 0);

	/*
	 * Now ask the mount server to map our export path
	 * to a file handle.
	 */
	status = nfs_mount(&request);
	if (status != 0) {
		dfprintk(MOUNT, "NFS: unable to mount server %s, error %d\n",
				request.hostname, status);
		return status;
	}

	return 0;
}

static struct nfs_server *nfs_try_mount_request(struct nfs_mount_info *mount_info,
					struct nfs_subversion *nfs_mod)
{
	int status;
	unsigned int i;
	bool tried_auth_unix = false;
	bool auth_null_in_list = false;
	struct nfs_server *server = ERR_PTR(-EACCES);
	struct nfs_parsed_mount_data *args = mount_info->parsed;
	rpc_authflavor_t authlist[NFS_MAX_SECFLAVORS];
	unsigned int authlist_len = ARRAY_SIZE(authlist);

	status = nfs_request_mount(args, mount_info->mntfh, authlist,
					&authlist_len);
	if (status)
		return ERR_PTR(status);

	/*
	 * Was a sec= authflavor specified in the options? First, verify
	 * whether the server supports it, and then just try to use it if so.
	 */
<<<<<<< HEAD
	if (args->auth_flavor_len > 0) {
		status = nfs_verify_authflavor(args, authlist, authlist_len);
		dfprintk(MOUNT, "NFS: using auth flavor %u\n", args->auth_flavors[0]);
=======
	if (args->auth_info.flavor_len > 0) {
		status = nfs_verify_authflavors(args, authlist, authlist_len);
		dfprintk(MOUNT, "NFS: using auth flavor %u\n",
			 args->selected_flavor);
>>>>>>> d8ec26d7
		if (status)
			return ERR_PTR(status);
		return nfs_mod->rpc_ops->create_server(mount_info, nfs_mod);
	}

	/*
	 * No sec= option was provided. RFC 2623, section 2.7 suggests we
	 * SHOULD prefer the flavor listed first. However, some servers list
	 * AUTH_NULL first. Avoid ever choosing AUTH_NULL.
	 */
	for (i = 0; i < authlist_len; ++i) {
		rpc_authflavor_t flavor;
		struct rpcsec_gss_info info;

		flavor = authlist[i];
		switch (flavor) {
		case RPC_AUTH_UNIX:
			tried_auth_unix = true;
			break;
		case RPC_AUTH_NULL:
			auth_null_in_list = true;
			continue;
		default:
			if (rpcauth_get_gssinfo(flavor, &info) != 0)
				continue;
			/* Fallthrough */
		}
		dfprintk(MOUNT, "NFS: attempting to use auth flavor %u\n", flavor);
<<<<<<< HEAD
		nfs_set_auth_parsed_mount_data(args, flavor);
=======
		args->selected_flavor = flavor;
>>>>>>> d8ec26d7
		server = nfs_mod->rpc_ops->create_server(mount_info, nfs_mod);
		if (!IS_ERR(server))
			return server;
	}

	/*
	 * Nothing we tried so far worked. At this point, give up if we've
	 * already tried AUTH_UNIX or if the server's list doesn't contain
	 * AUTH_NULL
	 */
	if (tried_auth_unix || !auth_null_in_list)
		return server;

	/* Last chance! Try AUTH_UNIX */
	dfprintk(MOUNT, "NFS: attempting to use auth flavor %u\n", RPC_AUTH_UNIX);
<<<<<<< HEAD
	nfs_set_auth_parsed_mount_data(args, RPC_AUTH_UNIX);
=======
	args->selected_flavor = RPC_AUTH_UNIX;
>>>>>>> d8ec26d7
	return nfs_mod->rpc_ops->create_server(mount_info, nfs_mod);
}

struct dentry *nfs_try_mount(int flags, const char *dev_name,
			     struct nfs_mount_info *mount_info,
			     struct nfs_subversion *nfs_mod)
{
	struct nfs_server *server;

	if (mount_info->parsed->need_mount)
		server = nfs_try_mount_request(mount_info, nfs_mod);
	else
		server = nfs_mod->rpc_ops->create_server(mount_info, nfs_mod);

	if (IS_ERR(server))
		return ERR_CAST(server);

	return nfs_fs_mount_common(server, flags, dev_name, mount_info, nfs_mod);
}
EXPORT_SYMBOL_GPL(nfs_try_mount);

/*
 * Split "dev_name" into "hostname:export_path".
 *
 * The leftmost colon demarks the split between the server's hostname
 * and the export path.  If the hostname starts with a left square
 * bracket, then it may contain colons.
 *
 * Note: caller frees hostname and export path, even on error.
 */
static int nfs_parse_devname(const char *dev_name,
			     char **hostname, size_t maxnamlen,
			     char **export_path, size_t maxpathlen)
{
	size_t len;
	char *end;

	/* Is the host name protected with square brakcets? */
	if (*dev_name == '[') {
		end = strchr(++dev_name, ']');
		if (end == NULL || end[1] != ':')
			goto out_bad_devname;

		len = end - dev_name;
		end++;
	} else {
		char *comma;

		end = strchr(dev_name, ':');
		if (end == NULL)
			goto out_bad_devname;
		len = end - dev_name;

		/* kill possible hostname list: not supported */
		comma = strchr(dev_name, ',');
		if (comma != NULL && comma < end)
			*comma = 0;
	}

	if (len > maxnamlen)
		goto out_hostname;

	/* N.B. caller will free nfs_server.hostname in all cases */
	*hostname = kstrndup(dev_name, len, GFP_KERNEL);
	if (*hostname == NULL)
		goto out_nomem;
	len = strlen(++end);
	if (len > maxpathlen)
		goto out_path;
	*export_path = kstrndup(end, len, GFP_KERNEL);
	if (!*export_path)
		goto out_nomem;

	dfprintk(MOUNT, "NFS: MNTPATH: '%s'\n", *export_path);
	return 0;

out_bad_devname:
	dfprintk(MOUNT, "NFS: device name not in host:path format\n");
	return -EINVAL;

out_nomem:
	dfprintk(MOUNT, "NFS: not enough memory to parse device name\n");
	return -ENOMEM;

out_hostname:
	dfprintk(MOUNT, "NFS: server hostname too long\n");
	return -ENAMETOOLONG;

out_path:
	dfprintk(MOUNT, "NFS: export pathname too long\n");
	return -ENAMETOOLONG;
}

/*
 * Validate the NFS2/NFS3 mount data
 * - fills in the mount root filehandle
 *
 * For option strings, user space handles the following behaviors:
 *
 * + DNS: mapping server host name to IP address ("addr=" option)
 *
 * + failure mode: how to behave if a mount request can't be handled
 *   immediately ("fg/bg" option)
 *
 * + retry: how often to retry a mount request ("retry=" option)
 *
 * + breaking back: trying proto=udp after proto=tcp, v2 after v3,
 *   mountproto=tcp after mountproto=udp, and so on
 */
static int nfs23_validate_mount_data(void *options,
				     struct nfs_parsed_mount_data *args,
				     struct nfs_fh *mntfh,
				     const char *dev_name)
{
	struct nfs_mount_data *data = (struct nfs_mount_data *)options;
	struct sockaddr *sap = (struct sockaddr *)&args->nfs_server.address;
	int extra_flags = NFS_MOUNT_LEGACY_INTERFACE;

	if (data == NULL)
		goto out_no_data;

	args->version = NFS_DEFAULT_VERSION;
	switch (data->version) {
	case 1:
		data->namlen = 0;
	case 2:
		data->bsize = 0;
	case 3:
		if (data->flags & NFS_MOUNT_VER3)
			goto out_no_v3;
		data->root.size = NFS2_FHSIZE;
		memcpy(data->root.data, data->old_root.data, NFS2_FHSIZE);
		/* Turn off security negotiation */
		extra_flags |= NFS_MOUNT_SECFLAVOUR;
	case 4:
		if (data->flags & NFS_MOUNT_SECFLAVOUR)
			goto out_no_sec;
	case 5:
		memset(data->context, 0, sizeof(data->context));
	case 6:
		if (data->flags & NFS_MOUNT_VER3) {
			if (data->root.size > NFS3_FHSIZE || data->root.size == 0)
				goto out_invalid_fh;
			mntfh->size = data->root.size;
			args->version = 3;
		} else {
			mntfh->size = NFS2_FHSIZE;
			args->version = 2;
		}


		memcpy(mntfh->data, data->root.data, mntfh->size);
		if (mntfh->size < sizeof(mntfh->data))
			memset(mntfh->data + mntfh->size, 0,
			       sizeof(mntfh->data) - mntfh->size);

		/*
		 * Translate to nfs_parsed_mount_data, which nfs_fill_super
		 * can deal with.
		 */
		args->flags		= data->flags & NFS_MOUNT_FLAGMASK;
		args->flags		|= extra_flags;
		args->rsize		= data->rsize;
		args->wsize		= data->wsize;
		args->timeo		= data->timeo;
		args->retrans		= data->retrans;
		args->acregmin		= data->acregmin;
		args->acregmax		= data->acregmax;
		args->acdirmin		= data->acdirmin;
		args->acdirmax		= data->acdirmax;
		args->need_mount	= false;

		memcpy(sap, &data->addr, sizeof(data->addr));
		args->nfs_server.addrlen = sizeof(data->addr);
		args->nfs_server.port = ntohs(data->addr.sin_port);
		if (!nfs_verify_server_address(sap))
			goto out_no_address;

		if (!(data->flags & NFS_MOUNT_TCP))
			args->nfs_server.protocol = XPRT_TRANSPORT_UDP;
		/* N.B. caller will free nfs_server.hostname in all cases */
		args->nfs_server.hostname = kstrdup(data->hostname, GFP_KERNEL);
		args->namlen		= data->namlen;
		args->bsize		= data->bsize;

		if (data->flags & NFS_MOUNT_SECFLAVOUR)
<<<<<<< HEAD
			nfs_set_auth_parsed_mount_data(args, data->pseudoflavor);
		else
			nfs_set_auth_parsed_mount_data(args, RPC_AUTH_UNIX);
=======
			args->selected_flavor = data->pseudoflavor;
		else
			args->selected_flavor = RPC_AUTH_UNIX;
>>>>>>> d8ec26d7
		if (!args->nfs_server.hostname)
			goto out_nomem;

		if (!(data->flags & NFS_MOUNT_NONLM))
			args->flags &= ~(NFS_MOUNT_LOCAL_FLOCK|
					 NFS_MOUNT_LOCAL_FCNTL);
		else
			args->flags |= (NFS_MOUNT_LOCAL_FLOCK|
					NFS_MOUNT_LOCAL_FCNTL);
		/*
		 * The legacy version 6 binary mount data from userspace has a
		 * field used only to transport selinux information into the
		 * the kernel.  To continue to support that functionality we
		 * have a touch of selinux knowledge here in the NFS code. The
		 * userspace code converted context=blah to just blah so we are
		 * converting back to the full string selinux understands.
		 */
		if (data->context[0]){
#ifdef CONFIG_SECURITY_SELINUX
			int rc;
			char *opts_str = kmalloc(sizeof(data->context) + 8, GFP_KERNEL);
			if (!opts_str)
				return -ENOMEM;
			strcpy(opts_str, "context=");
			data->context[NFS_MAX_CONTEXT_LEN] = '\0';
			strcat(opts_str, &data->context[0]);
			rc = security_sb_parse_opts_str(opts_str, &args->lsm_opts);
			kfree(opts_str);
			if (rc)
				return rc;
#else
			return -EINVAL;
#endif
		}

		break;
	default:
		return NFS_TEXT_DATA;
	}

#if !IS_ENABLED(CONFIG_NFS_V3)
	if (args->version == 3)
		goto out_v3_not_compiled;
#endif /* !CONFIG_NFS_V3 */

	return 0;

out_no_data:
	dfprintk(MOUNT, "NFS: mount program didn't pass any mount data\n");
	return -EINVAL;

out_no_v3:
	dfprintk(MOUNT, "NFS: nfs_mount_data version %d does not support v3\n",
		 data->version);
	return -EINVAL;

out_no_sec:
	dfprintk(MOUNT, "NFS: nfs_mount_data version supports only AUTH_SYS\n");
	return -EINVAL;

#if !IS_ENABLED(CONFIG_NFS_V3)
out_v3_not_compiled:
	dfprintk(MOUNT, "NFS: NFSv3 is not compiled into kernel\n");
	return -EPROTONOSUPPORT;
#endif /* !CONFIG_NFS_V3 */

out_nomem:
	dfprintk(MOUNT, "NFS: not enough memory to handle mount options\n");
	return -ENOMEM;

out_no_address:
	dfprintk(MOUNT, "NFS: mount program didn't pass remote address\n");
	return -EINVAL;

out_invalid_fh:
	dfprintk(MOUNT, "NFS: invalid root filehandle\n");
	return -EINVAL;
}

#if IS_ENABLED(CONFIG_NFS_V4)
static int nfs_validate_mount_data(struct file_system_type *fs_type,
				   void *options,
				   struct nfs_parsed_mount_data *args,
				   struct nfs_fh *mntfh,
				   const char *dev_name)
{
	if (fs_type == &nfs_fs_type)
		return nfs23_validate_mount_data(options, args, mntfh, dev_name);
	return nfs4_validate_mount_data(options, args, dev_name);
}
#else
static int nfs_validate_mount_data(struct file_system_type *fs_type,
				   void *options,
				   struct nfs_parsed_mount_data *args,
				   struct nfs_fh *mntfh,
				   const char *dev_name)
{
	return nfs23_validate_mount_data(options, args, mntfh, dev_name);
}
#endif

static int nfs_validate_text_mount_data(void *options,
					struct nfs_parsed_mount_data *args,
					const char *dev_name)
{
	int port = 0;
	int max_namelen = PAGE_SIZE;
	int max_pathlen = NFS_MAXPATHLEN;
	struct sockaddr *sap = (struct sockaddr *)&args->nfs_server.address;

	if (nfs_parse_mount_options((char *)options, args) == 0)
		return -EINVAL;

	if (!nfs_verify_server_address(sap))
		goto out_no_address;

	if (args->version == 4) {
#if IS_ENABLED(CONFIG_NFS_V4)
		port = NFS_PORT;
		max_namelen = NFS4_MAXNAMLEN;
		max_pathlen = NFS4_MAXPATHLEN;
		nfs_validate_transport_protocol(args);
		if (args->nfs_server.protocol == XPRT_TRANSPORT_UDP)
			goto out_invalid_transport_udp;
		nfs4_validate_mount_flags(args);
#else
		goto out_v4_not_compiled;
#endif /* CONFIG_NFS_V4 */
	} else
		nfs_set_mount_transport_protocol(args);

	nfs_set_port(sap, &args->nfs_server.port, port);

	return nfs_parse_devname(dev_name,
				   &args->nfs_server.hostname,
				   max_namelen,
				   &args->nfs_server.export_path,
				   max_pathlen);

#if !IS_ENABLED(CONFIG_NFS_V4)
out_v4_not_compiled:
	dfprintk(MOUNT, "NFS: NFSv4 is not compiled into kernel\n");
	return -EPROTONOSUPPORT;
#else
out_invalid_transport_udp:
	dfprintk(MOUNT, "NFSv4: Unsupported transport protocol udp\n");
	return -EINVAL;
#endif /* !CONFIG_NFS_V4 */

out_no_address:
	dfprintk(MOUNT, "NFS: mount program didn't pass remote address\n");
	return -EINVAL;
}

static int
nfs_compare_remount_data(struct nfs_server *nfss,
			 struct nfs_parsed_mount_data *data)
{
	if (data->flags != nfss->flags ||
	    data->rsize != nfss->rsize ||
	    data->wsize != nfss->wsize ||
	    data->version != nfss->nfs_client->rpc_ops->version ||
	    data->minorversion != nfss->nfs_client->cl_minorversion ||
	    data->retrans != nfss->client->cl_timeout->to_retries ||
	    data->selected_flavor != nfss->client->cl_auth->au_flavor ||
	    data->acregmin != nfss->acregmin / HZ ||
	    data->acregmax != nfss->acregmax / HZ ||
	    data->acdirmin != nfss->acdirmin / HZ ||
	    data->acdirmax != nfss->acdirmax / HZ ||
	    data->timeo != (10U * nfss->client->cl_timeout->to_initval / HZ) ||
	    data->nfs_server.port != nfss->port ||
	    data->nfs_server.addrlen != nfss->nfs_client->cl_addrlen ||
	    !rpc_cmp_addr((struct sockaddr *)&data->nfs_server.address,
			  (struct sockaddr *)&nfss->nfs_client->cl_addr))
		return -EINVAL;

	return 0;
}

int
nfs_remount(struct super_block *sb, int *flags, char *raw_data)
{
	int error;
	struct nfs_server *nfss = sb->s_fs_info;
	struct nfs_parsed_mount_data *data;
	struct nfs_mount_data *options = (struct nfs_mount_data *)raw_data;
	struct nfs4_mount_data *options4 = (struct nfs4_mount_data *)raw_data;
	u32 nfsvers = nfss->nfs_client->rpc_ops->version;

	/*
	 * Userspace mount programs that send binary options generally send
	 * them populated with default values. We have no way to know which
	 * ones were explicitly specified. Fall back to legacy behavior and
	 * just return success.
	 */
	if ((nfsvers == 4 && (!options4 || options4->version == 1)) ||
	    (nfsvers <= 3 && (!options || (options->version >= 1 &&
					   options->version <= 6))))
		return 0;

	data = kzalloc(sizeof(*data), GFP_KERNEL);
	if (data == NULL)
		return -ENOMEM;

	/* fill out struct with values from existing mount */
	data->flags = nfss->flags;
	data->rsize = nfss->rsize;
	data->wsize = nfss->wsize;
	data->retrans = nfss->client->cl_timeout->to_retries;
<<<<<<< HEAD
	nfs_set_auth_parsed_mount_data(data, nfss->client->cl_auth->au_flavor);
=======
	data->selected_flavor = nfss->client->cl_auth->au_flavor;
	data->auth_info = nfss->auth_info;
>>>>>>> d8ec26d7
	data->acregmin = nfss->acregmin / HZ;
	data->acregmax = nfss->acregmax / HZ;
	data->acdirmin = nfss->acdirmin / HZ;
	data->acdirmax = nfss->acdirmax / HZ;
	data->timeo = 10U * nfss->client->cl_timeout->to_initval / HZ;
	data->nfs_server.port = nfss->port;
	data->nfs_server.addrlen = nfss->nfs_client->cl_addrlen;
	data->version = nfsvers;
	data->minorversion = nfss->nfs_client->cl_minorversion;
	memcpy(&data->nfs_server.address, &nfss->nfs_client->cl_addr,
		data->nfs_server.addrlen);

	/* overwrite those values with any that were specified */
	error = -EINVAL;
	if (!nfs_parse_mount_options((char *)options, data))
		goto out;

	/*
	 * noac is a special case. It implies -o sync, but that's not
	 * necessarily reflected in the mtab options. do_remount_sb
	 * will clear MS_SYNCHRONOUS if -o sync wasn't specified in the
	 * remount options, so we have to explicitly reset it.
	 */
	if (data->flags & NFS_MOUNT_NOAC)
		*flags |= MS_SYNCHRONOUS;

	/* compare new mount options with old ones */
	error = nfs_compare_remount_data(nfss, data);
out:
	kfree(data);
	return error;
}
EXPORT_SYMBOL_GPL(nfs_remount);

/*
 * Initialise the common bits of the superblock
 */
inline void nfs_initialise_sb(struct super_block *sb)
{
	struct nfs_server *server = NFS_SB(sb);

	sb->s_magic = NFS_SUPER_MAGIC;

	/* We probably want something more informative here */
	snprintf(sb->s_id, sizeof(sb->s_id),
		 "%u:%u", MAJOR(sb->s_dev), MINOR(sb->s_dev));

	if (sb->s_blocksize == 0)
		sb->s_blocksize = nfs_block_bits(server->wsize,
						 &sb->s_blocksize_bits);

	sb->s_bdi = &server->backing_dev_info;

	nfs_super_set_maxbytes(sb, server->maxfilesize);
}

/*
 * Finish setting up an NFS2/3 superblock
 */
void nfs_fill_super(struct super_block *sb, struct nfs_mount_info *mount_info)
{
	struct nfs_parsed_mount_data *data = mount_info->parsed;
	struct nfs_server *server = NFS_SB(sb);

	sb->s_blocksize_bits = 0;
	sb->s_blocksize = 0;
	sb->s_xattr = server->nfs_client->cl_nfs_mod->xattr;
	sb->s_op = server->nfs_client->cl_nfs_mod->sops;
	if (data && data->bsize)
		sb->s_blocksize = nfs_block_size(data->bsize, &sb->s_blocksize_bits);

	if (server->nfs_client->rpc_ops->version != 2) {
		/* The VFS shouldn't apply the umask to mode bits. We will do
		 * so ourselves when necessary.
		 */
		sb->s_flags |= MS_POSIXACL;
		sb->s_time_gran = 1;
	}

 	nfs_initialise_sb(sb);
}
EXPORT_SYMBOL_GPL(nfs_fill_super);

/*
 * Finish setting up a cloned NFS2/3/4 superblock
 */
void nfs_clone_super(struct super_block *sb, struct nfs_mount_info *mount_info)
{
	const struct super_block *old_sb = mount_info->cloned->sb;
	struct nfs_server *server = NFS_SB(sb);

	sb->s_blocksize_bits = old_sb->s_blocksize_bits;
	sb->s_blocksize = old_sb->s_blocksize;
	sb->s_maxbytes = old_sb->s_maxbytes;
	sb->s_xattr = old_sb->s_xattr;
	sb->s_op = old_sb->s_op;
	sb->s_time_gran = 1;

	if (server->nfs_client->rpc_ops->version != 2) {
		/* The VFS shouldn't apply the umask to mode bits. We will do
		 * so ourselves when necessary.
		 */
		sb->s_flags |= MS_POSIXACL;
	}

 	nfs_initialise_sb(sb);
}

#define NFS_MOUNT_CMP_FLAGMASK ~(NFS_MOUNT_INTR \
		| NFS_MOUNT_SECURE \
		| NFS_MOUNT_TCP \
		| NFS_MOUNT_VER3 \
		| NFS_MOUNT_KERBEROS \
		| NFS_MOUNT_NONLM \
		| NFS_MOUNT_BROKEN_SUID \
		| NFS_MOUNT_STRICTLOCK \
		| NFS_MOUNT_UNSHARED \
		| NFS_MOUNT_NORESVPORT \
		| NFS_MOUNT_LEGACY_INTERFACE)

static int nfs_compare_mount_options(const struct super_block *s, const struct nfs_server *b, int flags)
{
	const struct nfs_server *a = s->s_fs_info;
	const struct rpc_clnt *clnt_a = a->client;
	const struct rpc_clnt *clnt_b = b->client;

	if ((s->s_flags & NFS_MS_MASK) != (flags & NFS_MS_MASK))
		goto Ebusy;
	if (a->nfs_client != b->nfs_client)
		goto Ebusy;
	if ((a->flags ^ b->flags) & NFS_MOUNT_CMP_FLAGMASK)
		goto Ebusy;
	if (a->wsize != b->wsize)
		goto Ebusy;
	if (a->rsize != b->rsize)
		goto Ebusy;
	if (a->acregmin != b->acregmin)
		goto Ebusy;
	if (a->acregmax != b->acregmax)
		goto Ebusy;
	if (a->acdirmin != b->acdirmin)
		goto Ebusy;
	if (a->acdirmax != b->acdirmax)
		goto Ebusy;
<<<<<<< HEAD
	if (b->flags & NFS_MOUNT_SECFLAVOUR &&
=======
	if (b->auth_info.flavor_len > 0 &&
>>>>>>> d8ec26d7
	   clnt_a->cl_auth->au_flavor != clnt_b->cl_auth->au_flavor)
		goto Ebusy;
	return 1;
Ebusy:
	return 0;
}

struct nfs_sb_mountdata {
	struct nfs_server *server;
	int mntflags;
};

static int nfs_set_super(struct super_block *s, void *data)
{
	struct nfs_sb_mountdata *sb_mntdata = data;
	struct nfs_server *server = sb_mntdata->server;
	int ret;

	s->s_flags = sb_mntdata->mntflags;
	s->s_fs_info = server;
	s->s_d_op = server->nfs_client->rpc_ops->dentry_ops;
	ret = set_anon_super(s, server);
	if (ret == 0)
		server->s_dev = s->s_dev;
	return ret;
}

static int nfs_compare_super_address(struct nfs_server *server1,
				     struct nfs_server *server2)
{
	struct sockaddr *sap1, *sap2;

	sap1 = (struct sockaddr *)&server1->nfs_client->cl_addr;
	sap2 = (struct sockaddr *)&server2->nfs_client->cl_addr;

	if (sap1->sa_family != sap2->sa_family)
		return 0;

	switch (sap1->sa_family) {
	case AF_INET: {
		struct sockaddr_in *sin1 = (struct sockaddr_in *)sap1;
		struct sockaddr_in *sin2 = (struct sockaddr_in *)sap2;
		if (sin1->sin_addr.s_addr != sin2->sin_addr.s_addr)
			return 0;
		if (sin1->sin_port != sin2->sin_port)
			return 0;
		break;
	}
	case AF_INET6: {
		struct sockaddr_in6 *sin1 = (struct sockaddr_in6 *)sap1;
		struct sockaddr_in6 *sin2 = (struct sockaddr_in6 *)sap2;
		if (!ipv6_addr_equal(&sin1->sin6_addr, &sin2->sin6_addr))
			return 0;
		if (sin1->sin6_port != sin2->sin6_port)
			return 0;
		break;
	}
	default:
		return 0;
	}

	return 1;
}

static int nfs_compare_super(struct super_block *sb, void *data)
{
	struct nfs_sb_mountdata *sb_mntdata = data;
	struct nfs_server *server = sb_mntdata->server, *old = NFS_SB(sb);
	int mntflags = sb_mntdata->mntflags;

	if (!nfs_compare_super_address(old, server))
		return 0;
	/* Note: NFS_MOUNT_UNSHARED == NFS4_MOUNT_UNSHARED */
	if (old->flags & NFS_MOUNT_UNSHARED)
		return 0;
	if (memcmp(&old->fsid, &server->fsid, sizeof(old->fsid)) != 0)
		return 0;
	return nfs_compare_mount_options(sb, server, mntflags);
}

#ifdef CONFIG_NFS_FSCACHE
static void nfs_get_cache_cookie(struct super_block *sb,
				 struct nfs_parsed_mount_data *parsed,
				 struct nfs_clone_mount *cloned)
{
	struct nfs_server *nfss = NFS_SB(sb);
	char *uniq = NULL;
	int ulen = 0;

	nfss->fscache_key = NULL;
	nfss->fscache = NULL;

	if (parsed) {
		if (!(parsed->options & NFS_OPTION_FSCACHE))
			return;
		if (parsed->fscache_uniq) {
			uniq = parsed->fscache_uniq;
			ulen = strlen(parsed->fscache_uniq);
		}
	} else if (cloned) {
		struct nfs_server *mnt_s = NFS_SB(cloned->sb);
		if (!(mnt_s->options & NFS_OPTION_FSCACHE))
			return;
		if (mnt_s->fscache_key) {
			uniq = mnt_s->fscache_key->key.uniquifier;
			ulen = mnt_s->fscache_key->key.uniq_len;
		};
	} else
		return;

	nfs_fscache_get_super_cookie(sb, uniq, ulen);
}
#else
static void nfs_get_cache_cookie(struct super_block *sb,
				 struct nfs_parsed_mount_data *parsed,
				 struct nfs_clone_mount *cloned)
{
}
#endif

static int nfs_bdi_register(struct nfs_server *server)
{
	return bdi_register_dev(&server->backing_dev_info, server->s_dev);
}

int nfs_set_sb_security(struct super_block *s, struct dentry *mntroot,
			struct nfs_mount_info *mount_info)
{
	int error;
	unsigned long kflags = 0, kflags_out = 0;
	if (NFS_SB(s)->caps & NFS_CAP_SECURITY_LABEL)
		kflags |= SECURITY_LSM_NATIVE_LABELS;

	error = security_sb_set_mnt_opts(s, &mount_info->parsed->lsm_opts,
						kflags, &kflags_out);
	if (error)
		goto err;

	if (NFS_SB(s)->caps & NFS_CAP_SECURITY_LABEL &&
		!(kflags_out & SECURITY_LSM_NATIVE_LABELS))
		NFS_SB(s)->caps &= ~NFS_CAP_SECURITY_LABEL;
err:
	return error;
}
EXPORT_SYMBOL_GPL(nfs_set_sb_security);

int nfs_clone_sb_security(struct super_block *s, struct dentry *mntroot,
			  struct nfs_mount_info *mount_info)
{
	/* clone any lsm security options from the parent to the new sb */
	if (mntroot->d_inode->i_op != NFS_SB(s)->nfs_client->rpc_ops->dir_inode_ops)
		return -ESTALE;
	return security_sb_clone_mnt_opts(mount_info->cloned->sb, s);
}
EXPORT_SYMBOL_GPL(nfs_clone_sb_security);

struct dentry *nfs_fs_mount_common(struct nfs_server *server,
				   int flags, const char *dev_name,
				   struct nfs_mount_info *mount_info,
				   struct nfs_subversion *nfs_mod)
{
	struct super_block *s;
	struct dentry *mntroot = ERR_PTR(-ENOMEM);
	int (*compare_super)(struct super_block *, void *) = nfs_compare_super;
	struct nfs_sb_mountdata sb_mntdata = {
		.mntflags = flags,
		.server = server,
	};
	int error;

	if (server->flags & NFS_MOUNT_UNSHARED)
		compare_super = NULL;

	/* -o noac implies -o sync */
	if (server->flags & NFS_MOUNT_NOAC)
		sb_mntdata.mntflags |= MS_SYNCHRONOUS;

	if (mount_info->cloned != NULL && mount_info->cloned->sb != NULL)
		if (mount_info->cloned->sb->s_flags & MS_SYNCHRONOUS)
			sb_mntdata.mntflags |= MS_SYNCHRONOUS;

	/* Get a superblock - note that we may end up sharing one that already exists */
	s = sget(nfs_mod->nfs_fs, compare_super, nfs_set_super, flags, &sb_mntdata);
	if (IS_ERR(s)) {
		mntroot = ERR_CAST(s);
		goto out_err_nosb;
	}

	if (s->s_fs_info != server) {
		nfs_free_server(server);
		server = NULL;
	} else {
		error = nfs_bdi_register(server);
		if (error) {
			mntroot = ERR_PTR(error);
			goto error_splat_bdi;
		}
		server->super = s;
	}

	if (!s->s_root) {
		/* initial superblock/root creation */
		mount_info->fill_super(s, mount_info);
		nfs_get_cache_cookie(s, mount_info->parsed, mount_info->cloned);
	}

	mntroot = nfs_get_root(s, mount_info->mntfh, dev_name);
	if (IS_ERR(mntroot))
		goto error_splat_super;

	error = mount_info->set_security(s, mntroot, mount_info);
	if (error)
		goto error_splat_root;

	s->s_flags |= MS_ACTIVE;

out:
	return mntroot;

out_err_nosb:
	nfs_free_server(server);
	goto out;

error_splat_root:
	dput(mntroot);
	mntroot = ERR_PTR(error);
error_splat_super:
	if (server && !s->s_root)
		bdi_unregister(&server->backing_dev_info);
error_splat_bdi:
	deactivate_locked_super(s);
	goto out;
}
EXPORT_SYMBOL_GPL(nfs_fs_mount_common);

struct dentry *nfs_fs_mount(struct file_system_type *fs_type,
	int flags, const char *dev_name, void *raw_data)
{
	struct nfs_mount_info mount_info = {
		.fill_super = nfs_fill_super,
		.set_security = nfs_set_sb_security,
	};
	struct dentry *mntroot = ERR_PTR(-ENOMEM);
	struct nfs_subversion *nfs_mod;
	int error;

	mount_info.parsed = nfs_alloc_parsed_mount_data();
	mount_info.mntfh = nfs_alloc_fhandle();
	if (mount_info.parsed == NULL || mount_info.mntfh == NULL)
		goto out;

	/* Validate the mount data */
	error = nfs_validate_mount_data(fs_type, raw_data, mount_info.parsed, mount_info.mntfh, dev_name);
	if (error == NFS_TEXT_DATA)
		error = nfs_validate_text_mount_data(raw_data, mount_info.parsed, dev_name);
	if (error < 0) {
		mntroot = ERR_PTR(error);
		goto out;
	}

	nfs_mod = get_nfs_version(mount_info.parsed->version);
	if (IS_ERR(nfs_mod)) {
		mntroot = ERR_CAST(nfs_mod);
		goto out;
	}

	mntroot = nfs_mod->rpc_ops->try_mount(flags, dev_name, &mount_info, nfs_mod);

	put_nfs_version(nfs_mod);
out:
	nfs_free_parsed_mount_data(mount_info.parsed);
	nfs_free_fhandle(mount_info.mntfh);
	return mntroot;
}
EXPORT_SYMBOL_GPL(nfs_fs_mount);

/*
 * Ensure that we unregister the bdi before kill_anon_super
 * releases the device name
 */
void nfs_put_super(struct super_block *s)
{
	struct nfs_server *server = NFS_SB(s);

	bdi_unregister(&server->backing_dev_info);
}
EXPORT_SYMBOL_GPL(nfs_put_super);

/*
 * Destroy an NFS2/3 superblock
 */
void nfs_kill_super(struct super_block *s)
{
	struct nfs_server *server = NFS_SB(s);

	kill_anon_super(s);
	nfs_fscache_release_super_cookie(s);
	nfs_free_server(server);
}
EXPORT_SYMBOL_GPL(nfs_kill_super);

/*
 * Clone an NFS2/3/4 server record on xdev traversal (FSID-change)
 */
static struct dentry *
nfs_xdev_mount(struct file_system_type *fs_type, int flags,
		const char *dev_name, void *raw_data)
{
	struct nfs_clone_mount *data = raw_data;
	struct nfs_mount_info mount_info = {
		.fill_super = nfs_clone_super,
		.set_security = nfs_clone_sb_security,
		.cloned = data,
	};
	struct nfs_server *server;
	struct dentry *mntroot = ERR_PTR(-ENOMEM);
	struct nfs_subversion *nfs_mod = NFS_SB(data->sb)->nfs_client->cl_nfs_mod;

	dprintk("--> nfs_xdev_mount()\n");

	mount_info.mntfh = mount_info.cloned->fh;

	/* create a new volume representation */
	server = nfs_mod->rpc_ops->clone_server(NFS_SB(data->sb), data->fh, data->fattr, data->authflavor);

	if (IS_ERR(server))
		mntroot = ERR_CAST(server);
	else
		mntroot = nfs_fs_mount_common(server, flags,
				dev_name, &mount_info, nfs_mod);

	dprintk("<-- nfs_xdev_mount() = %ld\n",
			IS_ERR(mntroot) ? PTR_ERR(mntroot) : 0L);
	return mntroot;
}

#if IS_ENABLED(CONFIG_NFS_V4)

static void nfs4_validate_mount_flags(struct nfs_parsed_mount_data *args)
{
	args->flags &= ~(NFS_MOUNT_NONLM|NFS_MOUNT_NOACL|NFS_MOUNT_VER3|
			 NFS_MOUNT_LOCAL_FLOCK|NFS_MOUNT_LOCAL_FCNTL);
}

/*
 * Validate NFSv4 mount options
 */
static int nfs4_validate_mount_data(void *options,
				    struct nfs_parsed_mount_data *args,
				    const char *dev_name)
{
	struct sockaddr *sap = (struct sockaddr *)&args->nfs_server.address;
	struct nfs4_mount_data *data = (struct nfs4_mount_data *)options;
	char *c;

	if (data == NULL)
		goto out_no_data;

	args->version = 4;

	switch (data->version) {
	case 1:
		if (data->host_addrlen > sizeof(args->nfs_server.address))
			goto out_no_address;
		if (data->host_addrlen == 0)
			goto out_no_address;
		args->nfs_server.addrlen = data->host_addrlen;
		if (copy_from_user(sap, data->host_addr, data->host_addrlen))
			return -EFAULT;
		if (!nfs_verify_server_address(sap))
			goto out_no_address;
		args->nfs_server.port = ntohs(((struct sockaddr_in *)sap)->sin_port);

		if (data->auth_flavourlen) {
			rpc_authflavor_t pseudoflavor;
			if (data->auth_flavourlen > 1)
				goto out_inval_auth;
			if (copy_from_user(&pseudoflavor,
					   data->auth_flavours,
					   sizeof(pseudoflavor)))
				return -EFAULT;
<<<<<<< HEAD
			nfs_set_auth_parsed_mount_data(args, pseudoflavor);
		} else
			nfs_set_auth_parsed_mount_data(args, RPC_AUTH_UNIX);
=======
			args->selected_flavor = pseudoflavor;
		} else
			args->selected_flavor = RPC_AUTH_UNIX;
>>>>>>> d8ec26d7

		c = strndup_user(data->hostname.data, NFS4_MAXNAMLEN);
		if (IS_ERR(c))
			return PTR_ERR(c);
		args->nfs_server.hostname = c;

		c = strndup_user(data->mnt_path.data, NFS4_MAXPATHLEN);
		if (IS_ERR(c))
			return PTR_ERR(c);
		args->nfs_server.export_path = c;
		dfprintk(MOUNT, "NFS: MNTPATH: '%s'\n", c);

		c = strndup_user(data->client_addr.data, 16);
		if (IS_ERR(c))
			return PTR_ERR(c);
		args->client_address = c;

		/*
		 * Translate to nfs_parsed_mount_data, which nfs4_fill_super
		 * can deal with.
		 */

		args->flags	= data->flags & NFS4_MOUNT_FLAGMASK;
		args->rsize	= data->rsize;
		args->wsize	= data->wsize;
		args->timeo	= data->timeo;
		args->retrans	= data->retrans;
		args->acregmin	= data->acregmin;
		args->acregmax	= data->acregmax;
		args->acdirmin	= data->acdirmin;
		args->acdirmax	= data->acdirmax;
		args->nfs_server.protocol = data->proto;
		nfs_validate_transport_protocol(args);
		if (args->nfs_server.protocol == XPRT_TRANSPORT_UDP)
			goto out_invalid_transport_udp;

		break;
	default:
		return NFS_TEXT_DATA;
	}

	return 0;

out_no_data:
	dfprintk(MOUNT, "NFS4: mount program didn't pass any mount data\n");
	return -EINVAL;

out_inval_auth:
	dfprintk(MOUNT, "NFS4: Invalid number of RPC auth flavours %d\n",
		 data->auth_flavourlen);
	return -EINVAL;

out_no_address:
	dfprintk(MOUNT, "NFS4: mount program didn't pass remote address\n");
	return -EINVAL;

out_invalid_transport_udp:
	dfprintk(MOUNT, "NFSv4: Unsupported transport protocol udp\n");
	return -EINVAL;
}

/*
 * NFS v4 module parameters need to stay in the
 * NFS client for backwards compatibility
 */
unsigned int nfs_callback_set_tcpport;
unsigned short nfs_callback_tcpport;
/* Default cache timeout is 10 minutes */
unsigned int nfs_idmap_cache_timeout = 600;
/* Turn off NFSv4 uid/gid mapping when using AUTH_SYS */
bool nfs4_disable_idmapping = true;
unsigned short max_session_slots = NFS4_DEF_SLOT_TABLE_SIZE;
unsigned short send_implementation_id = 1;
char nfs4_client_id_uniquifier[NFS4_CLIENT_ID_UNIQ_LEN] = "";
bool recover_lost_locks = false;

EXPORT_SYMBOL_GPL(nfs_callback_set_tcpport);
EXPORT_SYMBOL_GPL(nfs_callback_tcpport);
EXPORT_SYMBOL_GPL(nfs_idmap_cache_timeout);
EXPORT_SYMBOL_GPL(nfs4_disable_idmapping);
EXPORT_SYMBOL_GPL(max_session_slots);
EXPORT_SYMBOL_GPL(send_implementation_id);
EXPORT_SYMBOL_GPL(nfs4_client_id_uniquifier);
EXPORT_SYMBOL_GPL(recover_lost_locks);

#define NFS_CALLBACK_MAXPORTNR (65535U)

static int param_set_portnr(const char *val, const struct kernel_param *kp)
{
	unsigned long num;
	int ret;

	if (!val)
		return -EINVAL;
	ret = kstrtoul(val, 0, &num);
	if (ret == -EINVAL || num > NFS_CALLBACK_MAXPORTNR)
		return -EINVAL;
	*((unsigned int *)kp->arg) = num;
	return 0;
}
static struct kernel_param_ops param_ops_portnr = {
	.set = param_set_portnr,
	.get = param_get_uint,
};
#define param_check_portnr(name, p) __param_check(name, p, unsigned int);

module_param_named(callback_tcpport, nfs_callback_set_tcpport, portnr, 0644);
module_param(nfs_idmap_cache_timeout, int, 0644);
module_param(nfs4_disable_idmapping, bool, 0644);
module_param_string(nfs4_unique_id, nfs4_client_id_uniquifier,
			NFS4_CLIENT_ID_UNIQ_LEN, 0600);
MODULE_PARM_DESC(nfs4_disable_idmapping,
		"Turn off NFSv4 idmapping when using 'sec=sys'");
module_param(max_session_slots, ushort, 0644);
MODULE_PARM_DESC(max_session_slots, "Maximum number of outstanding NFSv4.1 "
		"requests the client will negotiate");
module_param(send_implementation_id, ushort, 0644);
MODULE_PARM_DESC(send_implementation_id,
		"Send implementation ID with NFSv4.1 exchange_id");
MODULE_PARM_DESC(nfs4_unique_id, "nfs_client_id4 uniquifier string");

module_param(recover_lost_locks, bool, 0644);
MODULE_PARM_DESC(recover_lost_locks,
		 "If the server reports that a lock might be lost, "
		 "try to recover it risking data corruption.");


#endif /* CONFIG_NFS_V4 */<|MERGE_RESOLUTION|>--- conflicted
+++ resolved
@@ -924,12 +924,7 @@
 		data->mount_server.port	= NFS_UNSPEC_PORT;
 		data->nfs_server.port	= NFS_UNSPEC_PORT;
 		data->nfs_server.protocol = XPRT_TRANSPORT_TCP;
-<<<<<<< HEAD
-		data->auth_flavors[0]	= RPC_AUTH_MAXFLAVOR;
-		data->auth_flavor_len	= 0;
-=======
 		data->selected_flavor	= RPC_AUTH_MAXFLAVOR;
->>>>>>> d8ec26d7
 		data->minorversion	= 0;
 		data->need_mount	= true;
 		data->net		= current->nsproxy->net_ns;
@@ -1024,13 +1019,6 @@
 	}
 }
 
-static void nfs_set_auth_parsed_mount_data(struct nfs_parsed_mount_data *data,
-		rpc_authflavor_t pseudoflavor)
-{
-	data->auth_flavors[0] = pseudoflavor;
-	data->auth_flavor_len = 1;
-}
-
 /*
  * Add 'flavor' to 'auth_info' if not already present.
  * Returns true if 'flavor' ends up in the list, false otherwise
@@ -1085,51 +1073,6 @@
 {
 	substring_t args[MAX_OPT_ARGS];
 	rpc_authflavor_t pseudoflavor;
-<<<<<<< HEAD
-
-	dfprintk(MOUNT, "NFS: parsing sec=%s option\n", value);
-
-	switch (match_token(value, nfs_secflavor_tokens, args)) {
-	case Opt_sec_none:
-		pseudoflavor = RPC_AUTH_NULL;
-		break;
-	case Opt_sec_sys:
-		pseudoflavor = RPC_AUTH_UNIX;
-		break;
-	case Opt_sec_krb5:
-		pseudoflavor = RPC_AUTH_GSS_KRB5;
-		break;
-	case Opt_sec_krb5i:
-		pseudoflavor = RPC_AUTH_GSS_KRB5I;
-		break;
-	case Opt_sec_krb5p:
-		pseudoflavor = RPC_AUTH_GSS_KRB5P;
-		break;
-	case Opt_sec_lkey:
-		pseudoflavor = RPC_AUTH_GSS_LKEY;
-		break;
-	case Opt_sec_lkeyi:
-		pseudoflavor = RPC_AUTH_GSS_LKEYI;
-		break;
-	case Opt_sec_lkeyp:
-		pseudoflavor = RPC_AUTH_GSS_LKEYP;
-		break;
-	case Opt_sec_spkm:
-		pseudoflavor = RPC_AUTH_GSS_SPKM;
-		break;
-	case Opt_sec_spkmi:
-		pseudoflavor = RPC_AUTH_GSS_SPKMI;
-		break;
-	case Opt_sec_spkmp:
-		pseudoflavor = RPC_AUTH_GSS_SPKMP;
-		break;
-	default:
-		return 0;
-	}
-
-	mnt->flags |= NFS_MOUNT_SECFLAVOUR;
-	nfs_set_auth_parsed_mount_data(mnt, pseudoflavor);
-=======
 	char *p;
 
 	dfprintk(MOUNT, "NFS: parsing sec=%s option\n", value);
@@ -1179,7 +1122,6 @@
 			return 0;
 	}
 
->>>>>>> d8ec26d7
 	return 1;
 }
 
@@ -1846,16 +1788,10 @@
 	 * Was a sec= authflavor specified in the options? First, verify
 	 * whether the server supports it, and then just try to use it if so.
 	 */
-<<<<<<< HEAD
-	if (args->auth_flavor_len > 0) {
-		status = nfs_verify_authflavor(args, authlist, authlist_len);
-		dfprintk(MOUNT, "NFS: using auth flavor %u\n", args->auth_flavors[0]);
-=======
 	if (args->auth_info.flavor_len > 0) {
 		status = nfs_verify_authflavors(args, authlist, authlist_len);
 		dfprintk(MOUNT, "NFS: using auth flavor %u\n",
 			 args->selected_flavor);
->>>>>>> d8ec26d7
 		if (status)
 			return ERR_PTR(status);
 		return nfs_mod->rpc_ops->create_server(mount_info, nfs_mod);
@@ -1884,11 +1820,7 @@
 			/* Fallthrough */
 		}
 		dfprintk(MOUNT, "NFS: attempting to use auth flavor %u\n", flavor);
-<<<<<<< HEAD
-		nfs_set_auth_parsed_mount_data(args, flavor);
-=======
 		args->selected_flavor = flavor;
->>>>>>> d8ec26d7
 		server = nfs_mod->rpc_ops->create_server(mount_info, nfs_mod);
 		if (!IS_ERR(server))
 			return server;
@@ -1904,11 +1836,7 @@
 
 	/* Last chance! Try AUTH_UNIX */
 	dfprintk(MOUNT, "NFS: attempting to use auth flavor %u\n", RPC_AUTH_UNIX);
-<<<<<<< HEAD
-	nfs_set_auth_parsed_mount_data(args, RPC_AUTH_UNIX);
-=======
 	args->selected_flavor = RPC_AUTH_UNIX;
->>>>>>> d8ec26d7
 	return nfs_mod->rpc_ops->create_server(mount_info, nfs_mod);
 }
 
@@ -2095,15 +2023,9 @@
 		args->bsize		= data->bsize;
 
 		if (data->flags & NFS_MOUNT_SECFLAVOUR)
-<<<<<<< HEAD
-			nfs_set_auth_parsed_mount_data(args, data->pseudoflavor);
-		else
-			nfs_set_auth_parsed_mount_data(args, RPC_AUTH_UNIX);
-=======
 			args->selected_flavor = data->pseudoflavor;
 		else
 			args->selected_flavor = RPC_AUTH_UNIX;
->>>>>>> d8ec26d7
 		if (!args->nfs_server.hostname)
 			goto out_nomem;
 
@@ -2313,12 +2235,8 @@
 	data->rsize = nfss->rsize;
 	data->wsize = nfss->wsize;
 	data->retrans = nfss->client->cl_timeout->to_retries;
-<<<<<<< HEAD
-	nfs_set_auth_parsed_mount_data(data, nfss->client->cl_auth->au_flavor);
-=======
 	data->selected_flavor = nfss->client->cl_auth->au_flavor;
 	data->auth_info = nfss->auth_info;
->>>>>>> d8ec26d7
 	data->acregmin = nfss->acregmin / HZ;
 	data->acregmax = nfss->acregmax / HZ;
 	data->acdirmin = nfss->acdirmin / HZ;
@@ -2463,11 +2381,7 @@
 		goto Ebusy;
 	if (a->acdirmax != b->acdirmax)
 		goto Ebusy;
-<<<<<<< HEAD
-	if (b->flags & NFS_MOUNT_SECFLAVOUR &&
-=======
 	if (b->auth_info.flavor_len > 0 &&
->>>>>>> d8ec26d7
 	   clnt_a->cl_auth->au_flavor != clnt_b->cl_auth->au_flavor)
 		goto Ebusy;
 	return 1;
@@ -2849,15 +2763,9 @@
 					   data->auth_flavours,
 					   sizeof(pseudoflavor)))
 				return -EFAULT;
-<<<<<<< HEAD
-			nfs_set_auth_parsed_mount_data(args, pseudoflavor);
-		} else
-			nfs_set_auth_parsed_mount_data(args, RPC_AUTH_UNIX);
-=======
 			args->selected_flavor = pseudoflavor;
 		} else
 			args->selected_flavor = RPC_AUTH_UNIX;
->>>>>>> d8ec26d7
 
 		c = strndup_user(data->hostname.data, NFS4_MAXNAMLEN);
 		if (IS_ERR(c))
