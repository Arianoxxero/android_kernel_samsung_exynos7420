--- conflicted
+++ resolved
@@ -123,7 +123,6 @@
 		{ .notifier_call = fn, .priority = pri };	\
 	register_cpu_notifier(&fn##_nb);			\
 }
-<<<<<<< HEAD
 
 #define __cpu_notifier(fn, pri) {				\
 	static struct notifier_block fn##_nb =			\
@@ -136,12 +135,10 @@
 #endif /* #else #if defined(CONFIG_HOTPLUG_CPU) || !defined(MODULE) */
 
 #ifdef CONFIG_HOTPLUG_CPU
-=======
->>>>>>> a07ea939
+
 extern int register_cpu_notifier(struct notifier_block *nb);
 extern int __register_cpu_notifier(struct notifier_block *nb);
 extern void unregister_cpu_notifier(struct notifier_block *nb);
-<<<<<<< HEAD
 extern void __unregister_cpu_notifier(struct notifier_block *nb);
 #else
 
@@ -149,25 +146,17 @@
 extern int register_cpu_notifier(struct notifier_block *nb);
 extern int __register_cpu_notifier(struct notifier_block *nb);
 #else
-=======
-
-#else /* #if defined(CONFIG_HOTPLUG_CPU) || !defined(MODULE) */
-#define cpu_notifier(fn, pri)	do { (void)(fn); } while (0)
-
->>>>>>> a07ea939
+
 static inline int register_cpu_notifier(struct notifier_block *nb)
 {
 	return 0;
 }
-<<<<<<< HEAD
 
 static inline int __register_cpu_notifier(struct notifier_block *nb)
 {
 	return 0;
 }
 #endif
-=======
->>>>>>> a07ea939
 
 static inline void unregister_cpu_notifier(struct notifier_block *nb)
 {
