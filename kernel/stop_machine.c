--- conflicted
+++ resolved
@@ -336,11 +336,7 @@
 	.create			= cpu_stop_create,
 	.setup			= cpu_stop_unpark,
 	.park			= cpu_stop_park,
-<<<<<<< HEAD
-	.unpark			= cpu_stop_unpark,
-=======
 	.pre_unpark		= cpu_stop_unpark,
->>>>>>> 9437a248
 	.selfparking		= true,
 };
 
