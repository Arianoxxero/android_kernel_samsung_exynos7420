--- conflicted
+++ resolved
@@ -814,14 +814,11 @@
 		if (cap_setid == CAP_SETUID) {
 			kuid_t uid = make_kuid(ns->parent, id);
 			if (uid_eq(uid, cred->euid))
-<<<<<<< HEAD
-=======
 				return true;
 		} else if (cap_setid == CAP_SETGID) {
 			kgid_t gid = make_kgid(ns->parent, id);
 			if (!(ns->flags & USERNS_SETGROUPS_ALLOWED) &&
 			    gid_eq(gid, cred->egid))
->>>>>>> 46a490cc
 				return true;
 		}
 	}
@@ -841,8 +838,6 @@
 	return false;
 }
 
-<<<<<<< HEAD
-=======
 int proc_setgroups_show(struct seq_file *seq, void *v)
 {
 	struct user_namespace *ns = seq->private;
@@ -921,27 +916,18 @@
 	goto out;
 }
 
->>>>>>> 46a490cc
 bool userns_may_setgroups(const struct user_namespace *ns)
 {
 	bool allowed;
 
-<<<<<<< HEAD
-	mutex_lock(&id_map_mutex);
-=======
 	mutex_lock(&userns_state_mutex);
->>>>>>> 46a490cc
 	/* It is not safe to use setgroups until a gid mapping in
 	 * the user namespace has been established.
 	 */
 	allowed = ns->gid_map.nr_extents != 0;
-<<<<<<< HEAD
-	mutex_unlock(&id_map_mutex);
-=======
 	/* Is setgroups allowed? */
 	allowed = allowed && (ns->flags & USERNS_SETGROUPS_ALLOWED);
 	mutex_unlock(&userns_state_mutex);
->>>>>>> 46a490cc
 
 	return allowed;
 }
