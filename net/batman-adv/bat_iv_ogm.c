/* Copyright (C) 2007-2013 B.A.T.M.A.N. contributors:
 *
 * Marek Lindner, Simon Wunderlich
 *
 * This program is free software; you can redistribute it and/or
 * modify it under the terms of version 2 of the GNU General Public
 * License as published by the Free Software Foundation.
 *
 * This program is distributed in the hope that it will be useful, but
 * WITHOUT ANY WARRANTY; without even the implied warranty of
 * MERCHANTABILITY or FITNESS FOR A PARTICULAR PURPOSE. See the GNU
 * General Public License for more details.
 *
 * You should have received a copy of the GNU General Public License
 * along with this program; if not, write to the Free Software
 * Foundation, Inc., 51 Franklin Street, Fifth Floor, Boston, MA
 * 02110-1301, USA
 */

#include "main.h"
#include "translation-table.h"
#include "originator.h"
#include "routing.h"
#include "gateway_common.h"
#include "gateway_client.h"
#include "hard-interface.h"
#include "send.h"
#include "bat_algo.h"
#include "network-coding.h"

/**
<<<<<<< HEAD
 * batadv_ring_buffer_set - update the ring buffer with the given value
 * @lq_recv: pointer to the ring buffer
 * @lq_index: index to store the value at
 * @value: value to store in the ring buffer
 */
static void batadv_ring_buffer_set(uint8_t lq_recv[], uint8_t *lq_index,
				   uint8_t value)
{
	lq_recv[*lq_index] = value;
	*lq_index = (*lq_index + 1) % BATADV_TQ_GLOBAL_WINDOW_SIZE;
}

/**
 * batadv_ring_buffer_set - compute the average of all non-zero values stored
 * in the given ring buffer
 * @lq_recv: pointer to the ring buffer
 *
 * Returns computed average value.
 */
static uint8_t batadv_ring_buffer_avg(const uint8_t lq_recv[])
{
	const uint8_t *ptr;
	uint16_t count = 0, i = 0, sum = 0;

	ptr = lq_recv;

	while (i < BATADV_TQ_GLOBAL_WINDOW_SIZE) {
		if (*ptr != 0) {
			count++;
			sum += *ptr;
		}

		i++;
		ptr++;
	}

	if (count == 0)
		return 0;

	return (uint8_t)(sum / count);
}
=======
 * batadv_dup_status - duplicate status
 * @BATADV_NO_DUP: the packet is a duplicate
 * @BATADV_ORIG_DUP: OGM is a duplicate in the originator (but not for the
 *  neighbor)
 * @BATADV_NEIGH_DUP: OGM is a duplicate for the neighbor
 * @BATADV_PROTECTED: originator is currently protected (after reboot)
 */
enum batadv_dup_status {
	BATADV_NO_DUP = 0,
	BATADV_ORIG_DUP,
	BATADV_NEIGH_DUP,
	BATADV_PROTECTED,
};

>>>>>>> 4067c666
static struct batadv_neigh_node *
batadv_iv_ogm_neigh_new(struct batadv_hard_iface *hard_iface,
			const uint8_t *neigh_addr,
			struct batadv_orig_node *orig_node,
			struct batadv_orig_node *orig_neigh)
{
	struct batadv_neigh_node *neigh_node;

	neigh_node = batadv_neigh_node_new(hard_iface, neigh_addr);
	if (!neigh_node)
		goto out;

	INIT_LIST_HEAD(&neigh_node->bonding_list);

	neigh_node->orig_node = orig_neigh;
	neigh_node->if_incoming = hard_iface;

	spin_lock_bh(&orig_node->neigh_list_lock);
	hlist_add_head_rcu(&neigh_node->list, &orig_node->neigh_list);
	spin_unlock_bh(&orig_node->neigh_list_lock);

out:
	return neigh_node;
}

static int batadv_iv_ogm_iface_enable(struct batadv_hard_iface *hard_iface)
{
	struct batadv_ogm_packet *batadv_ogm_packet;
	unsigned char *ogm_buff;
	uint32_t random_seqno;
	int res = -ENOMEM;

	/* randomize initial seqno to avoid collision */
	get_random_bytes(&random_seqno, sizeof(random_seqno));
	atomic_set(&hard_iface->bat_iv.ogm_seqno, random_seqno);

	hard_iface->bat_iv.ogm_buff_len = BATADV_OGM_HLEN;
	ogm_buff = kmalloc(hard_iface->bat_iv.ogm_buff_len, GFP_ATOMIC);
	if (!ogm_buff)
		goto out;

	hard_iface->bat_iv.ogm_buff = ogm_buff;

	batadv_ogm_packet = (struct batadv_ogm_packet *)ogm_buff;
	batadv_ogm_packet->header.packet_type = BATADV_IV_OGM;
	batadv_ogm_packet->header.version = BATADV_COMPAT_VERSION;
	batadv_ogm_packet->header.ttl = 2;
	batadv_ogm_packet->flags = BATADV_NO_FLAGS;
	batadv_ogm_packet->tq = BATADV_TQ_MAX_VALUE;
	batadv_ogm_packet->tt_num_changes = 0;
	batadv_ogm_packet->ttvn = 0;

	res = 0;

out:
	return res;
}

static void batadv_iv_ogm_iface_disable(struct batadv_hard_iface *hard_iface)
{
	kfree(hard_iface->bat_iv.ogm_buff);
	hard_iface->bat_iv.ogm_buff = NULL;
}

static void batadv_iv_ogm_iface_update_mac(struct batadv_hard_iface *hard_iface)
{
	struct batadv_ogm_packet *batadv_ogm_packet;
	unsigned char *ogm_buff = hard_iface->bat_iv.ogm_buff;

	batadv_ogm_packet = (struct batadv_ogm_packet *)ogm_buff;
	memcpy(batadv_ogm_packet->orig,
	       hard_iface->net_dev->dev_addr, ETH_ALEN);
	memcpy(batadv_ogm_packet->prev_sender,
	       hard_iface->net_dev->dev_addr, ETH_ALEN);
}

static void
batadv_iv_ogm_primary_iface_set(struct batadv_hard_iface *hard_iface)
{
	struct batadv_ogm_packet *batadv_ogm_packet;
	unsigned char *ogm_buff = hard_iface->bat_iv.ogm_buff;

	batadv_ogm_packet = (struct batadv_ogm_packet *)ogm_buff;
	batadv_ogm_packet->flags = BATADV_PRIMARIES_FIRST_HOP;
	batadv_ogm_packet->header.ttl = BATADV_TTL;
}

/* when do we schedule our own ogm to be sent */
static unsigned long
batadv_iv_ogm_emit_send_time(const struct batadv_priv *bat_priv)
{
	unsigned int msecs;

	msecs = atomic_read(&bat_priv->orig_interval) - BATADV_JITTER;
	msecs += prandom_u32() % (2 * BATADV_JITTER);

	return jiffies + msecs_to_jiffies(msecs);
}

/* when do we schedule a ogm packet to be sent */
static unsigned long batadv_iv_ogm_fwd_send_time(void)
{
	return jiffies + msecs_to_jiffies(prandom_u32() % (BATADV_JITTER / 2));
}

/* apply hop penalty for a normal link */
static uint8_t batadv_hop_penalty(uint8_t tq,
				  const struct batadv_priv *bat_priv)
{
	int hop_penalty = atomic_read(&bat_priv->hop_penalty);
	int new_tq;

	new_tq = tq * (BATADV_TQ_MAX_VALUE - hop_penalty);
	new_tq /= BATADV_TQ_MAX_VALUE;

	return new_tq;
}

/* is there another aggregated packet here? */
static int batadv_iv_ogm_aggr_packet(int buff_pos, int packet_len,
				     int tt_num_changes)
{
	int next_buff_pos = 0;

	next_buff_pos += buff_pos + BATADV_OGM_HLEN;
	next_buff_pos += batadv_tt_len(tt_num_changes);

	return (next_buff_pos <= packet_len) &&
	       (next_buff_pos <= BATADV_MAX_AGGREGATION_BYTES);
}

/* send a batman ogm to a given interface */
static void batadv_iv_ogm_send_to_if(struct batadv_forw_packet *forw_packet,
				     struct batadv_hard_iface *hard_iface)
{
	struct batadv_priv *bat_priv = netdev_priv(hard_iface->soft_iface);
	char *fwd_str;
	uint8_t packet_num;
	int16_t buff_pos;
	struct batadv_ogm_packet *batadv_ogm_packet;
	struct sk_buff *skb;
	uint8_t *packet_pos;

	if (hard_iface->if_status != BATADV_IF_ACTIVE)
		return;

	packet_num = 0;
	buff_pos = 0;
	packet_pos = forw_packet->skb->data;
	batadv_ogm_packet = (struct batadv_ogm_packet *)packet_pos;

	/* adjust all flags and log packets */
	while (batadv_iv_ogm_aggr_packet(buff_pos, forw_packet->packet_len,
					 batadv_ogm_packet->tt_num_changes)) {
		/* we might have aggregated direct link packets with an
		 * ordinary base packet
		 */
		if (forw_packet->direct_link_flags & BIT(packet_num) &&
		    forw_packet->if_incoming == hard_iface)
			batadv_ogm_packet->flags |= BATADV_DIRECTLINK;
		else
			batadv_ogm_packet->flags &= ~BATADV_DIRECTLINK;

		if (packet_num > 0 || !forw_packet->own)
			fwd_str = "Forwarding";
		else
			fwd_str = "Sending own";

		batadv_dbg(BATADV_DBG_BATMAN, bat_priv,
			   "%s %spacket (originator %pM, seqno %u, TQ %d, TTL %d, IDF %s, ttvn %d) on interface %s [%pM]\n",
			   fwd_str, (packet_num > 0 ? "aggregated " : ""),
			   batadv_ogm_packet->orig,
			   ntohl(batadv_ogm_packet->seqno),
			   batadv_ogm_packet->tq, batadv_ogm_packet->header.ttl,
			   (batadv_ogm_packet->flags & BATADV_DIRECTLINK ?
			    "on" : "off"),
			   batadv_ogm_packet->ttvn, hard_iface->net_dev->name,
			   hard_iface->net_dev->dev_addr);

		buff_pos += BATADV_OGM_HLEN;
		buff_pos += batadv_tt_len(batadv_ogm_packet->tt_num_changes);
		packet_num++;
		packet_pos = forw_packet->skb->data + buff_pos;
		batadv_ogm_packet = (struct batadv_ogm_packet *)packet_pos;
	}

	/* create clone because function is called more than once */
	skb = skb_clone(forw_packet->skb, GFP_ATOMIC);
	if (skb) {
		batadv_inc_counter(bat_priv, BATADV_CNT_MGMT_TX);
		batadv_add_counter(bat_priv, BATADV_CNT_MGMT_TX_BYTES,
				   skb->len + ETH_HLEN);
		batadv_send_skb_packet(skb, hard_iface, batadv_broadcast_addr);
	}
}

/* send a batman ogm packet */
static void batadv_iv_ogm_emit(struct batadv_forw_packet *forw_packet)
{
	struct batadv_hard_iface *hard_iface;
	struct net_device *soft_iface;
	struct batadv_priv *bat_priv;
	struct batadv_hard_iface *primary_if = NULL;
	struct batadv_ogm_packet *batadv_ogm_packet;
	unsigned char directlink;
	uint8_t *packet_pos;

	packet_pos = forw_packet->skb->data;
	batadv_ogm_packet = (struct batadv_ogm_packet *)packet_pos;
	directlink = (batadv_ogm_packet->flags & BATADV_DIRECTLINK ? 1 : 0);

	if (!forw_packet->if_incoming) {
		pr_err("Error - can't forward packet: incoming iface not specified\n");
		goto out;
	}

	soft_iface = forw_packet->if_incoming->soft_iface;
	bat_priv = netdev_priv(soft_iface);

	if (forw_packet->if_incoming->if_status != BATADV_IF_ACTIVE)
		goto out;

	primary_if = batadv_primary_if_get_selected(bat_priv);
	if (!primary_if)
		goto out;

	/* multihomed peer assumed
	 * non-primary OGMs are only broadcasted on their interface
	 */
	if ((directlink && (batadv_ogm_packet->header.ttl == 1)) ||
	    (forw_packet->own && (forw_packet->if_incoming != primary_if))) {
		/* FIXME: what about aggregated packets ? */
		batadv_dbg(BATADV_DBG_BATMAN, bat_priv,
			   "%s packet (originator %pM, seqno %u, TTL %d) on interface %s [%pM]\n",
			   (forw_packet->own ? "Sending own" : "Forwarding"),
			   batadv_ogm_packet->orig,
			   ntohl(batadv_ogm_packet->seqno),
			   batadv_ogm_packet->header.ttl,
			   forw_packet->if_incoming->net_dev->name,
			   forw_packet->if_incoming->net_dev->dev_addr);

		/* skb is only used once and than forw_packet is free'd */
		batadv_send_skb_packet(forw_packet->skb,
				       forw_packet->if_incoming,
				       batadv_broadcast_addr);
		forw_packet->skb = NULL;

		goto out;
	}

	/* broadcast on every interface */
	rcu_read_lock();
	list_for_each_entry_rcu(hard_iface, &batadv_hardif_list, list) {
		if (hard_iface->soft_iface != soft_iface)
			continue;

		batadv_iv_ogm_send_to_if(forw_packet, hard_iface);
	}
	rcu_read_unlock();

out:
	if (primary_if)
		batadv_hardif_free_ref(primary_if);
}

/* return true if new_packet can be aggregated with forw_packet */
static bool
batadv_iv_ogm_can_aggregate(const struct batadv_ogm_packet *new_bat_ogm_packet,
			    struct batadv_priv *bat_priv,
			    int packet_len, unsigned long send_time,
			    bool directlink,
			    const struct batadv_hard_iface *if_incoming,
			    const struct batadv_forw_packet *forw_packet)
{
	struct batadv_ogm_packet *batadv_ogm_packet;
	int aggregated_bytes = forw_packet->packet_len + packet_len;
	struct batadv_hard_iface *primary_if = NULL;
	bool res = false;
	unsigned long aggregation_end_time;

	batadv_ogm_packet = (struct batadv_ogm_packet *)forw_packet->skb->data;
	aggregation_end_time = send_time;
	aggregation_end_time += msecs_to_jiffies(BATADV_MAX_AGGREGATION_MS);

	/* we can aggregate the current packet to this aggregated packet
	 * if:
	 *
	 * - the send time is within our MAX_AGGREGATION_MS time
	 * - the resulting packet wont be bigger than
	 *   MAX_AGGREGATION_BYTES
	 */
	if (time_before(send_time, forw_packet->send_time) &&
	    time_after_eq(aggregation_end_time, forw_packet->send_time) &&
	    (aggregated_bytes <= BATADV_MAX_AGGREGATION_BYTES)) {
		/* check aggregation compatibility
		 * -> direct link packets are broadcasted on
		 *    their interface only
		 * -> aggregate packet if the current packet is
		 *    a "global" packet as well as the base
		 *    packet
		 */
		primary_if = batadv_primary_if_get_selected(bat_priv);
		if (!primary_if)
			goto out;

		/* packets without direct link flag and high TTL
		 * are flooded through the net
		 */
		if ((!directlink) &&
		    (!(batadv_ogm_packet->flags & BATADV_DIRECTLINK)) &&
		    (batadv_ogm_packet->header.ttl != 1) &&

		    /* own packets originating non-primary
		     * interfaces leave only that interface
		     */
		    ((!forw_packet->own) ||
		     (forw_packet->if_incoming == primary_if))) {
			res = true;
			goto out;
		}

		/* if the incoming packet is sent via this one
		 * interface only - we still can aggregate
		 */
		if ((directlink) &&
		    (new_bat_ogm_packet->header.ttl == 1) &&
		    (forw_packet->if_incoming == if_incoming) &&

		    /* packets from direct neighbors or
		     * own secondary interface packets
		     * (= secondary interface packets in general)
		     */
		    (batadv_ogm_packet->flags & BATADV_DIRECTLINK ||
		     (forw_packet->own &&
		      forw_packet->if_incoming != primary_if))) {
			res = true;
			goto out;
		}
	}

out:
	if (primary_if)
		batadv_hardif_free_ref(primary_if);
	return res;
}

/* create a new aggregated packet and add this packet to it */
static void batadv_iv_ogm_aggregate_new(const unsigned char *packet_buff,
					int packet_len, unsigned long send_time,
					bool direct_link,
					struct batadv_hard_iface *if_incoming,
					int own_packet)
{
	struct batadv_priv *bat_priv = netdev_priv(if_incoming->soft_iface);
	struct batadv_forw_packet *forw_packet_aggr;
	unsigned char *skb_buff;
	unsigned int skb_size;

	if (!atomic_inc_not_zero(&if_incoming->refcount))
		return;

	/* own packet should always be scheduled */
	if (!own_packet) {
		if (!batadv_atomic_dec_not_zero(&bat_priv->batman_queue_left)) {
			batadv_dbg(BATADV_DBG_BATMAN, bat_priv,
				   "batman packet queue full\n");
			goto out;
		}
	}

	forw_packet_aggr = kmalloc(sizeof(*forw_packet_aggr), GFP_ATOMIC);
	if (!forw_packet_aggr) {
		if (!own_packet)
			atomic_inc(&bat_priv->batman_queue_left);
		goto out;
	}

	if ((atomic_read(&bat_priv->aggregated_ogms)) &&
	    (packet_len < BATADV_MAX_AGGREGATION_BYTES))
		skb_size = BATADV_MAX_AGGREGATION_BYTES;
	else
		skb_size = packet_len;

	skb_size += ETH_HLEN;

	forw_packet_aggr->skb = netdev_alloc_skb_ip_align(NULL, skb_size);
	if (!forw_packet_aggr->skb) {
		if (!own_packet)
			atomic_inc(&bat_priv->batman_queue_left);
		kfree(forw_packet_aggr);
		goto out;
	}
	skb_reserve(forw_packet_aggr->skb, ETH_HLEN);

	skb_buff = skb_put(forw_packet_aggr->skb, packet_len);
	forw_packet_aggr->packet_len = packet_len;
	memcpy(skb_buff, packet_buff, packet_len);

	forw_packet_aggr->own = own_packet;
	forw_packet_aggr->if_incoming = if_incoming;
	forw_packet_aggr->num_packets = 0;
	forw_packet_aggr->direct_link_flags = BATADV_NO_FLAGS;
	forw_packet_aggr->send_time = send_time;

	/* save packet direct link flag status */
	if (direct_link)
		forw_packet_aggr->direct_link_flags |= 1;

	/* add new packet to packet list */
	spin_lock_bh(&bat_priv->forw_bat_list_lock);
	hlist_add_head(&forw_packet_aggr->list, &bat_priv->forw_bat_list);
	spin_unlock_bh(&bat_priv->forw_bat_list_lock);

	/* start timer for this packet */
	INIT_DELAYED_WORK(&forw_packet_aggr->delayed_work,
			  batadv_send_outstanding_bat_ogm_packet);
	queue_delayed_work(batadv_event_workqueue,
			   &forw_packet_aggr->delayed_work,
			   send_time - jiffies);

	return;
out:
	batadv_hardif_free_ref(if_incoming);
}

/* aggregate a new packet into the existing ogm packet */
static void batadv_iv_ogm_aggregate(struct batadv_forw_packet *forw_packet_aggr,
				    const unsigned char *packet_buff,
				    int packet_len, bool direct_link)
{
	unsigned char *skb_buff;
	unsigned long new_direct_link_flag;

	skb_buff = skb_put(forw_packet_aggr->skb, packet_len);
	memcpy(skb_buff, packet_buff, packet_len);
	forw_packet_aggr->packet_len += packet_len;
	forw_packet_aggr->num_packets++;

	/* save packet direct link flag status */
	if (direct_link) {
		new_direct_link_flag = BIT(forw_packet_aggr->num_packets);
		forw_packet_aggr->direct_link_flags |= new_direct_link_flag;
	}
}

static void batadv_iv_ogm_queue_add(struct batadv_priv *bat_priv,
				    unsigned char *packet_buff,
				    int packet_len,
				    struct batadv_hard_iface *if_incoming,
				    int own_packet, unsigned long send_time)
{
	/* _aggr -> pointer to the packet we want to aggregate with
	 * _pos -> pointer to the position in the queue
	 */
	struct batadv_forw_packet *forw_packet_aggr = NULL;
	struct batadv_forw_packet *forw_packet_pos = NULL;
	struct batadv_ogm_packet *batadv_ogm_packet;
	bool direct_link;
	unsigned long max_aggregation_jiffies;

	batadv_ogm_packet = (struct batadv_ogm_packet *)packet_buff;
	direct_link = batadv_ogm_packet->flags & BATADV_DIRECTLINK ? 1 : 0;
	max_aggregation_jiffies = msecs_to_jiffies(BATADV_MAX_AGGREGATION_MS);

	/* find position for the packet in the forward queue */
	spin_lock_bh(&bat_priv->forw_bat_list_lock);
	/* own packets are not to be aggregated */
	if ((atomic_read(&bat_priv->aggregated_ogms)) && (!own_packet)) {
		hlist_for_each_entry(forw_packet_pos,
				     &bat_priv->forw_bat_list, list) {
			if (batadv_iv_ogm_can_aggregate(batadv_ogm_packet,
							bat_priv, packet_len,
							send_time, direct_link,
							if_incoming,
							forw_packet_pos)) {
				forw_packet_aggr = forw_packet_pos;
				break;
			}
		}
	}

	/* nothing to aggregate with - either aggregation disabled or no
	 * suitable aggregation packet found
	 */
	if (!forw_packet_aggr) {
		/* the following section can run without the lock */
		spin_unlock_bh(&bat_priv->forw_bat_list_lock);

		/* if we could not aggregate this packet with one of the others
		 * we hold it back for a while, so that it might be aggregated
		 * later on
		 */
		if (!own_packet && atomic_read(&bat_priv->aggregated_ogms))
			send_time += max_aggregation_jiffies;

		batadv_iv_ogm_aggregate_new(packet_buff, packet_len,
					    send_time, direct_link,
					    if_incoming, own_packet);
	} else {
		batadv_iv_ogm_aggregate(forw_packet_aggr, packet_buff,
					packet_len, direct_link);
		spin_unlock_bh(&bat_priv->forw_bat_list_lock);
	}
}

static void batadv_iv_ogm_forward(struct batadv_orig_node *orig_node,
				  const struct ethhdr *ethhdr,
				  struct batadv_ogm_packet *batadv_ogm_packet,
				  bool is_single_hop_neigh,
				  bool is_from_best_next_hop,
				  struct batadv_hard_iface *if_incoming)
{
	struct batadv_priv *bat_priv = netdev_priv(if_incoming->soft_iface);
	uint8_t tt_num_changes;

	if (batadv_ogm_packet->header.ttl <= 1) {
		batadv_dbg(BATADV_DBG_BATMAN, bat_priv, "ttl exceeded\n");
		return;
	}

	if (!is_from_best_next_hop) {
		/* Mark the forwarded packet when it is not coming from our
		 * best next hop. We still need to forward the packet for our
		 * neighbor link quality detection to work in case the packet
		 * originated from a single hop neighbor. Otherwise we can
		 * simply drop the ogm.
		 */
		if (is_single_hop_neigh)
			batadv_ogm_packet->flags |= BATADV_NOT_BEST_NEXT_HOP;
		else
			return;
	}

	tt_num_changes = batadv_ogm_packet->tt_num_changes;

	batadv_ogm_packet->header.ttl--;
	memcpy(batadv_ogm_packet->prev_sender, ethhdr->h_source, ETH_ALEN);

	/* apply hop penalty */
	batadv_ogm_packet->tq = batadv_hop_penalty(batadv_ogm_packet->tq,
						   bat_priv);

	batadv_dbg(BATADV_DBG_BATMAN, bat_priv,
		   "Forwarding packet: tq: %i, ttl: %i\n",
		   batadv_ogm_packet->tq, batadv_ogm_packet->header.ttl);

	/* switch of primaries first hop flag when forwarding */
	batadv_ogm_packet->flags &= ~BATADV_PRIMARIES_FIRST_HOP;
	if (is_single_hop_neigh)
		batadv_ogm_packet->flags |= BATADV_DIRECTLINK;
	else
		batadv_ogm_packet->flags &= ~BATADV_DIRECTLINK;

	batadv_iv_ogm_queue_add(bat_priv, (unsigned char *)batadv_ogm_packet,
				BATADV_OGM_HLEN + batadv_tt_len(tt_num_changes),
				if_incoming, 0, batadv_iv_ogm_fwd_send_time());
}

/**
 * batadv_iv_ogm_slide_own_bcast_window - bitshift own OGM broadcast windows for
 * the given interface
 * @hard_iface: the interface for which the windows have to be shifted
 */
static void
batadv_iv_ogm_slide_own_bcast_window(struct batadv_hard_iface *hard_iface)
{
	struct batadv_priv *bat_priv = netdev_priv(hard_iface->soft_iface);
	struct batadv_hashtable *hash = bat_priv->orig_hash;
	struct hlist_head *head;
	struct batadv_orig_node *orig_node;
	unsigned long *word;
	uint32_t i;
	size_t word_index;
	uint8_t *w;

	for (i = 0; i < hash->size; i++) {
		head = &hash->table[i];

		rcu_read_lock();
		hlist_for_each_entry_rcu(orig_node, head, hash_entry) {
			spin_lock_bh(&orig_node->ogm_cnt_lock);
			word_index = hard_iface->if_num * BATADV_NUM_WORDS;
			word = &(orig_node->bcast_own[word_index]);

			batadv_bit_get_packet(bat_priv, word, 1, 0);
			w = &orig_node->bcast_own_sum[hard_iface->if_num];
			*w = bitmap_weight(word, BATADV_TQ_LOCAL_WINDOW_SIZE);
			spin_unlock_bh(&orig_node->ogm_cnt_lock);
		}
		rcu_read_unlock();
	}
}

static void batadv_iv_ogm_schedule(struct batadv_hard_iface *hard_iface)
{
	struct batadv_priv *bat_priv = netdev_priv(hard_iface->soft_iface);
	unsigned char **ogm_buff = &hard_iface->bat_iv.ogm_buff;
	struct batadv_ogm_packet *batadv_ogm_packet;
	struct batadv_hard_iface *primary_if;
	int *ogm_buff_len = &hard_iface->bat_iv.ogm_buff_len;
	int vis_server, tt_num_changes = 0;
	uint32_t seqno;
	uint8_t bandwidth;

	vis_server = atomic_read(&bat_priv->vis_mode);
	primary_if = batadv_primary_if_get_selected(bat_priv);

	if (hard_iface == primary_if)
		tt_num_changes = batadv_tt_append_diff(bat_priv, ogm_buff,
						       ogm_buff_len,
						       BATADV_OGM_HLEN);

	batadv_ogm_packet = (struct batadv_ogm_packet *)(*ogm_buff);

	/* change sequence number to network order */
	seqno = (uint32_t)atomic_read(&hard_iface->bat_iv.ogm_seqno);
	batadv_ogm_packet->seqno = htonl(seqno);
	atomic_inc(&hard_iface->bat_iv.ogm_seqno);

	batadv_ogm_packet->ttvn = atomic_read(&bat_priv->tt.vn);
	batadv_ogm_packet->tt_crc = htons(bat_priv->tt.local_crc);
	if (tt_num_changes >= 0)
		batadv_ogm_packet->tt_num_changes = tt_num_changes;

	if (vis_server == BATADV_VIS_TYPE_SERVER_SYNC)
		batadv_ogm_packet->flags |= BATADV_VIS_SERVER;
	else
		batadv_ogm_packet->flags &= ~BATADV_VIS_SERVER;

	if (hard_iface == primary_if &&
	    atomic_read(&bat_priv->gw_mode) == BATADV_GW_MODE_SERVER) {
		bandwidth = (uint8_t)atomic_read(&bat_priv->gw_bandwidth);
		batadv_ogm_packet->gw_flags = bandwidth;
	} else {
		batadv_ogm_packet->gw_flags = BATADV_NO_FLAGS;
	}

	batadv_iv_ogm_slide_own_bcast_window(hard_iface);
	batadv_iv_ogm_queue_add(bat_priv, hard_iface->bat_iv.ogm_buff,
				hard_iface->bat_iv.ogm_buff_len, hard_iface, 1,
				batadv_iv_ogm_emit_send_time(bat_priv));

	if (primary_if)
		batadv_hardif_free_ref(primary_if);
}

static void
batadv_iv_ogm_orig_update(struct batadv_priv *bat_priv,
			  struct batadv_orig_node *orig_node,
			  const struct ethhdr *ethhdr,
			  const struct batadv_ogm_packet *batadv_ogm_packet,
			  struct batadv_hard_iface *if_incoming,
			  const unsigned char *tt_buff,
			  enum batadv_dup_status dup_status)
{
	struct batadv_neigh_node *neigh_node = NULL, *tmp_neigh_node = NULL;
	struct batadv_neigh_node *router = NULL;
	struct batadv_orig_node *orig_node_tmp;
	int if_num;
	uint8_t sum_orig, sum_neigh;
	uint8_t *neigh_addr;
	uint8_t tq_avg;

	batadv_dbg(BATADV_DBG_BATMAN, bat_priv,
		   "update_originator(): Searching and updating originator entry of received packet\n");

	rcu_read_lock();
	hlist_for_each_entry_rcu(tmp_neigh_node,
				 &orig_node->neigh_list, list) {
		neigh_addr = tmp_neigh_node->addr;
		if (batadv_compare_eth(neigh_addr, ethhdr->h_source) &&
		    tmp_neigh_node->if_incoming == if_incoming &&
		    atomic_inc_not_zero(&tmp_neigh_node->refcount)) {
			if (WARN(neigh_node, "too many matching neigh_nodes"))
				batadv_neigh_node_free_ref(neigh_node);
			neigh_node = tmp_neigh_node;
			continue;
		}

		if (dup_status != BATADV_NO_DUP)
			continue;

		spin_lock_bh(&tmp_neigh_node->lq_update_lock);
		batadv_ring_buffer_set(tmp_neigh_node->tq_recv,
				       &tmp_neigh_node->tq_index, 0);
		tq_avg = batadv_ring_buffer_avg(tmp_neigh_node->tq_recv);
		tmp_neigh_node->tq_avg = tq_avg;
		spin_unlock_bh(&tmp_neigh_node->lq_update_lock);
	}

	if (!neigh_node) {
		struct batadv_orig_node *orig_tmp;

		orig_tmp = batadv_get_orig_node(bat_priv, ethhdr->h_source);
		if (!orig_tmp)
			goto unlock;

		neigh_node = batadv_iv_ogm_neigh_new(if_incoming,
						     ethhdr->h_source,
						     orig_node, orig_tmp);

		batadv_orig_node_free_ref(orig_tmp);
		if (!neigh_node)
			goto unlock;
	} else
		batadv_dbg(BATADV_DBG_BATMAN, bat_priv,
			   "Updating existing last-hop neighbor of originator\n");

	rcu_read_unlock();

	orig_node->flags = batadv_ogm_packet->flags;
	neigh_node->last_seen = jiffies;

	spin_lock_bh(&neigh_node->lq_update_lock);
	batadv_ring_buffer_set(neigh_node->tq_recv,
			       &neigh_node->tq_index,
			       batadv_ogm_packet->tq);
	neigh_node->tq_avg = batadv_ring_buffer_avg(neigh_node->tq_recv);
	spin_unlock_bh(&neigh_node->lq_update_lock);

	if (dup_status == BATADV_NO_DUP) {
		orig_node->last_ttl = batadv_ogm_packet->header.ttl;
		neigh_node->last_ttl = batadv_ogm_packet->header.ttl;
	}

	batadv_bonding_candidate_add(orig_node, neigh_node);

	/* if this neighbor already is our next hop there is nothing
	 * to change
	 */
	router = batadv_orig_node_get_router(orig_node);
	if (router == neigh_node)
		goto update_tt;

	/* if this neighbor does not offer a better TQ we won't consider it */
	if (router && (router->tq_avg > neigh_node->tq_avg))
		goto update_tt;

	/* if the TQ is the same and the link not more symmetric we
	 * won't consider it either
	 */
	if (router && (neigh_node->tq_avg == router->tq_avg)) {
		orig_node_tmp = router->orig_node;
		spin_lock_bh(&orig_node_tmp->ogm_cnt_lock);
		if_num = router->if_incoming->if_num;
		sum_orig = orig_node_tmp->bcast_own_sum[if_num];
		spin_unlock_bh(&orig_node_tmp->ogm_cnt_lock);

		orig_node_tmp = neigh_node->orig_node;
		spin_lock_bh(&orig_node_tmp->ogm_cnt_lock);
		if_num = neigh_node->if_incoming->if_num;
		sum_neigh = orig_node_tmp->bcast_own_sum[if_num];
		spin_unlock_bh(&orig_node_tmp->ogm_cnt_lock);

		if (sum_orig >= sum_neigh)
			goto update_tt;
	}

	batadv_update_route(bat_priv, orig_node, neigh_node);

update_tt:
	/* I have to check for transtable changes only if the OGM has been
	 * sent through a primary interface
	 */
	if (((batadv_ogm_packet->orig != ethhdr->h_source) &&
	     (batadv_ogm_packet->header.ttl > 2)) ||
	    (batadv_ogm_packet->flags & BATADV_PRIMARIES_FIRST_HOP))
		batadv_tt_update_orig(bat_priv, orig_node, tt_buff,
				      batadv_ogm_packet->tt_num_changes,
				      batadv_ogm_packet->ttvn,
				      ntohs(batadv_ogm_packet->tt_crc));

	if (orig_node->gw_flags != batadv_ogm_packet->gw_flags)
		batadv_gw_node_update(bat_priv, orig_node,
				      batadv_ogm_packet->gw_flags);

	orig_node->gw_flags = batadv_ogm_packet->gw_flags;

	/* restart gateway selection if fast or late switching was enabled */
	if ((orig_node->gw_flags) &&
	    (atomic_read(&bat_priv->gw_mode) == BATADV_GW_MODE_CLIENT) &&
	    (atomic_read(&bat_priv->gw_sel_class) > 2))
		batadv_gw_check_election(bat_priv, orig_node);

	goto out;

unlock:
	rcu_read_unlock();
out:
	if (neigh_node)
		batadv_neigh_node_free_ref(neigh_node);
	if (router)
		batadv_neigh_node_free_ref(router);
}

static int batadv_iv_ogm_calc_tq(struct batadv_orig_node *orig_node,
				 struct batadv_orig_node *orig_neigh_node,
				 struct batadv_ogm_packet *batadv_ogm_packet,
				 struct batadv_hard_iface *if_incoming)
{
	struct batadv_priv *bat_priv = netdev_priv(if_incoming->soft_iface);
	struct batadv_neigh_node *neigh_node = NULL, *tmp_neigh_node;
	uint8_t total_count;
	uint8_t orig_eq_count, neigh_rq_count, neigh_rq_inv, tq_own;
	unsigned int neigh_rq_inv_cube, neigh_rq_max_cube;
	int tq_asym_penalty, inv_asym_penalty, ret = 0;
	unsigned int combined_tq;

	/* find corresponding one hop neighbor */
	rcu_read_lock();
	hlist_for_each_entry_rcu(tmp_neigh_node,
				 &orig_neigh_node->neigh_list, list) {
		if (!batadv_compare_eth(tmp_neigh_node->addr,
					orig_neigh_node->orig))
			continue;

		if (tmp_neigh_node->if_incoming != if_incoming)
			continue;

		if (!atomic_inc_not_zero(&tmp_neigh_node->refcount))
			continue;

		neigh_node = tmp_neigh_node;
		break;
	}
	rcu_read_unlock();

	if (!neigh_node)
		neigh_node = batadv_iv_ogm_neigh_new(if_incoming,
						     orig_neigh_node->orig,
						     orig_neigh_node,
						     orig_neigh_node);

	if (!neigh_node)
		goto out;

	/* if orig_node is direct neighbor update neigh_node last_seen */
	if (orig_node == orig_neigh_node)
		neigh_node->last_seen = jiffies;

	orig_node->last_seen = jiffies;

	/* find packet count of corresponding one hop neighbor */
	spin_lock_bh(&orig_node->ogm_cnt_lock);
	orig_eq_count = orig_neigh_node->bcast_own_sum[if_incoming->if_num];
	neigh_rq_count = neigh_node->real_packet_count;
	spin_unlock_bh(&orig_node->ogm_cnt_lock);

	/* pay attention to not get a value bigger than 100 % */
	if (orig_eq_count > neigh_rq_count)
		total_count = neigh_rq_count;
	else
		total_count = orig_eq_count;

	/* if we have too few packets (too less data) we set tq_own to zero
	 * if we receive too few packets it is not considered bidirectional
	 */
	if (total_count < BATADV_TQ_LOCAL_BIDRECT_SEND_MINIMUM ||
	    neigh_rq_count < BATADV_TQ_LOCAL_BIDRECT_RECV_MINIMUM)
		tq_own = 0;
	else
		/* neigh_node->real_packet_count is never zero as we
		 * only purge old information when getting new
		 * information
		 */
		tq_own = (BATADV_TQ_MAX_VALUE * total_count) /	neigh_rq_count;

	/* 1 - ((1-x) ** 3), normalized to TQ_MAX_VALUE this does
	 * affect the nearly-symmetric links only a little, but
	 * punishes asymmetric links more.  This will give a value
	 * between 0 and TQ_MAX_VALUE
	 */
	neigh_rq_inv = BATADV_TQ_LOCAL_WINDOW_SIZE - neigh_rq_count;
	neigh_rq_inv_cube = neigh_rq_inv * neigh_rq_inv * neigh_rq_inv;
	neigh_rq_max_cube = BATADV_TQ_LOCAL_WINDOW_SIZE *
			    BATADV_TQ_LOCAL_WINDOW_SIZE *
			    BATADV_TQ_LOCAL_WINDOW_SIZE;
	inv_asym_penalty = BATADV_TQ_MAX_VALUE * neigh_rq_inv_cube;
	inv_asym_penalty /= neigh_rq_max_cube;
	tq_asym_penalty = BATADV_TQ_MAX_VALUE - inv_asym_penalty;

	combined_tq = batadv_ogm_packet->tq * tq_own * tq_asym_penalty;
	combined_tq /= BATADV_TQ_MAX_VALUE * BATADV_TQ_MAX_VALUE;
	batadv_ogm_packet->tq = combined_tq;

	batadv_dbg(BATADV_DBG_BATMAN, bat_priv,
		   "bidirectional: orig = %-15pM neigh = %-15pM => own_bcast = %2i, real recv = %2i, local tq: %3i, asym_penalty: %3i, total tq: %3i\n",
		   orig_node->orig, orig_neigh_node->orig, total_count,
		   neigh_rq_count, tq_own,
		   tq_asym_penalty, batadv_ogm_packet->tq);

	/* if link has the minimum required transmission quality
	 * consider it bidirectional
	 */
	if (batadv_ogm_packet->tq >= BATADV_TQ_TOTAL_BIDRECT_LIMIT)
		ret = 1;

out:
	if (neigh_node)
		batadv_neigh_node_free_ref(neigh_node);
	return ret;
}

/**
 * batadv_iv_ogm_update_seqnos -  process a batman packet for all interfaces,
 *  adjust the sequence number and find out whether it is a duplicate
 * @ethhdr: ethernet header of the packet
 * @batadv_ogm_packet: OGM packet to be considered
 * @if_incoming: interface on which the OGM packet was received
 *
 * Returns duplicate status as enum batadv_dup_status
 */
static enum batadv_dup_status
batadv_iv_ogm_update_seqnos(const struct ethhdr *ethhdr,
			    const struct batadv_ogm_packet *batadv_ogm_packet,
			    const struct batadv_hard_iface *if_incoming)
{
	struct batadv_priv *bat_priv = netdev_priv(if_incoming->soft_iface);
	struct batadv_orig_node *orig_node;
	struct batadv_neigh_node *tmp_neigh_node;
	int is_dup;
	int32_t seq_diff;
	int need_update = 0;
	int set_mark;
	enum batadv_dup_status ret = BATADV_NO_DUP;
	uint32_t seqno = ntohl(batadv_ogm_packet->seqno);
	uint8_t *neigh_addr;
	uint8_t packet_count;

	orig_node = batadv_get_orig_node(bat_priv, batadv_ogm_packet->orig);
	if (!orig_node)
		return BATADV_NO_DUP;

	spin_lock_bh(&orig_node->ogm_cnt_lock);
	seq_diff = seqno - orig_node->last_real_seqno;

	/* signalize caller that the packet is to be dropped. */
	if (!hlist_empty(&orig_node->neigh_list) &&
	    batadv_window_protected(bat_priv, seq_diff,
				    &orig_node->batman_seqno_reset)) {
		ret = BATADV_PROTECTED;
		goto out;
	}

	rcu_read_lock();
	hlist_for_each_entry_rcu(tmp_neigh_node,
				 &orig_node->neigh_list, list) {
		neigh_addr = tmp_neigh_node->addr;
		is_dup = batadv_test_bit(tmp_neigh_node->real_bits,
					 orig_node->last_real_seqno,
					 seqno);

		if (batadv_compare_eth(neigh_addr, ethhdr->h_source) &&
		    tmp_neigh_node->if_incoming == if_incoming) {
			set_mark = 1;
			if (is_dup)
				ret = BATADV_NEIGH_DUP;
		} else {
			set_mark = 0;
			if (is_dup && (ret != BATADV_NEIGH_DUP))
				ret = BATADV_ORIG_DUP;
		}

		/* if the window moved, set the update flag. */
		need_update |= batadv_bit_get_packet(bat_priv,
						     tmp_neigh_node->real_bits,
						     seq_diff, set_mark);

		packet_count = bitmap_weight(tmp_neigh_node->real_bits,
					     BATADV_TQ_LOCAL_WINDOW_SIZE);
		tmp_neigh_node->real_packet_count = packet_count;
	}
	rcu_read_unlock();

	if (need_update) {
		batadv_dbg(BATADV_DBG_BATMAN, bat_priv,
			   "updating last_seqno: old %u, new %u\n",
			   orig_node->last_real_seqno, seqno);
		orig_node->last_real_seqno = seqno;
	}

out:
	spin_unlock_bh(&orig_node->ogm_cnt_lock);
	batadv_orig_node_free_ref(orig_node);
	return ret;
}

static void batadv_iv_ogm_process(const struct ethhdr *ethhdr,
				  struct batadv_ogm_packet *batadv_ogm_packet,
				  const unsigned char *tt_buff,
				  struct batadv_hard_iface *if_incoming)
{
	struct batadv_priv *bat_priv = netdev_priv(if_incoming->soft_iface);
	struct batadv_hard_iface *hard_iface;
	struct batadv_orig_node *orig_neigh_node, *orig_node;
	struct batadv_neigh_node *router = NULL, *router_router = NULL;
	struct batadv_neigh_node *orig_neigh_router = NULL;
	int has_directlink_flag;
	int is_my_addr = 0, is_my_orig = 0, is_my_oldorig = 0;
	int is_bidirect;
	bool is_single_hop_neigh = false;
	bool is_from_best_next_hop = false;
	int sameseq, similar_ttl;
	enum batadv_dup_status dup_status;
	uint32_t if_incoming_seqno;
	uint8_t *prev_sender;

	/* Silently drop when the batman packet is actually not a
	 * correct packet.
	 *
	 * This might happen if a packet is padded (e.g. Ethernet has a
	 * minimum frame length of 64 byte) and the aggregation interprets
	 * it as an additional length.
	 *
	 * TODO: A more sane solution would be to have a bit in the
	 * batadv_ogm_packet to detect whether the packet is the last
	 * packet in an aggregation.  Here we expect that the padding
	 * is always zero (or not 0x01)
	 */
	if (batadv_ogm_packet->header.packet_type != BATADV_IV_OGM)
		return;

	/* could be changed by schedule_own_packet() */
	if_incoming_seqno = atomic_read(&if_incoming->bat_iv.ogm_seqno);

	if (batadv_ogm_packet->flags & BATADV_DIRECTLINK)
		has_directlink_flag = 1;
	else
		has_directlink_flag = 0;

	if (batadv_compare_eth(ethhdr->h_source, batadv_ogm_packet->orig))
		is_single_hop_neigh = true;

	batadv_dbg(BATADV_DBG_BATMAN, bat_priv,
		   "Received BATMAN packet via NB: %pM, IF: %s [%pM] (from OG: %pM, via prev OG: %pM, seqno %u, ttvn %u, crc %#.4x, changes %u, tq %d, TTL %d, V %d, IDF %d)\n",
		   ethhdr->h_source, if_incoming->net_dev->name,
		   if_incoming->net_dev->dev_addr, batadv_ogm_packet->orig,
		   batadv_ogm_packet->prev_sender,
		   ntohl(batadv_ogm_packet->seqno), batadv_ogm_packet->ttvn,
		   ntohs(batadv_ogm_packet->tt_crc),
		   batadv_ogm_packet->tt_num_changes, batadv_ogm_packet->tq,
		   batadv_ogm_packet->header.ttl,
		   batadv_ogm_packet->header.version, has_directlink_flag);

	rcu_read_lock();
	list_for_each_entry_rcu(hard_iface, &batadv_hardif_list, list) {
		if (hard_iface->if_status != BATADV_IF_ACTIVE)
			continue;

		if (hard_iface->soft_iface != if_incoming->soft_iface)
			continue;

		if (batadv_compare_eth(ethhdr->h_source,
				       hard_iface->net_dev->dev_addr))
			is_my_addr = 1;

		if (batadv_compare_eth(batadv_ogm_packet->orig,
				       hard_iface->net_dev->dev_addr))
			is_my_orig = 1;

		if (batadv_compare_eth(batadv_ogm_packet->prev_sender,
				       hard_iface->net_dev->dev_addr))
			is_my_oldorig = 1;
	}
	rcu_read_unlock();

	if (is_my_addr) {
		batadv_dbg(BATADV_DBG_BATMAN, bat_priv,
			   "Drop packet: received my own broadcast (sender: %pM)\n",
			   ethhdr->h_source);
		return;
	}

	if (is_my_orig) {
		unsigned long *word;
		int offset;
		int32_t bit_pos;
		int16_t if_num;
		uint8_t *weight;

		orig_neigh_node = batadv_get_orig_node(bat_priv,
						       ethhdr->h_source);
		if (!orig_neigh_node)
			return;

		/* neighbor has to indicate direct link and it has to
		 * come via the corresponding interface
		 * save packet seqno for bidirectional check
		 */
		if (has_directlink_flag &&
		    batadv_compare_eth(if_incoming->net_dev->dev_addr,
				       batadv_ogm_packet->orig)) {
			if_num = if_incoming->if_num;
			offset = if_num * BATADV_NUM_WORDS;

			spin_lock_bh(&orig_neigh_node->ogm_cnt_lock);
			word = &(orig_neigh_node->bcast_own[offset]);
			bit_pos = if_incoming_seqno - 2;
			bit_pos -= ntohl(batadv_ogm_packet->seqno);
			batadv_set_bit(word, bit_pos);
			weight = &orig_neigh_node->bcast_own_sum[if_num];
			*weight = bitmap_weight(word,
						BATADV_TQ_LOCAL_WINDOW_SIZE);
			spin_unlock_bh(&orig_neigh_node->ogm_cnt_lock);
		}

		batadv_dbg(BATADV_DBG_BATMAN, bat_priv,
			   "Drop packet: originator packet from myself (via neighbor)\n");
		batadv_orig_node_free_ref(orig_neigh_node);
		return;
	}

	if (is_my_oldorig) {
		batadv_dbg(BATADV_DBG_BATMAN, bat_priv,
			   "Drop packet: ignoring all rebroadcast echos (sender: %pM)\n",
			   ethhdr->h_source);
		return;
	}

	if (batadv_ogm_packet->flags & BATADV_NOT_BEST_NEXT_HOP) {
		batadv_dbg(BATADV_DBG_BATMAN, bat_priv,
			   "Drop packet: ignoring all packets not forwarded from the best next hop (sender: %pM)\n",
			   ethhdr->h_source);
		return;
	}

	orig_node = batadv_get_orig_node(bat_priv, batadv_ogm_packet->orig);
	if (!orig_node)
		return;

	dup_status = batadv_iv_ogm_update_seqnos(ethhdr, batadv_ogm_packet,
						 if_incoming);

	if (dup_status == BATADV_PROTECTED) {
		batadv_dbg(BATADV_DBG_BATMAN, bat_priv,
			   "Drop packet: packet within seqno protection time (sender: %pM)\n",
			   ethhdr->h_source);
		goto out;
	}

	if (batadv_ogm_packet->tq == 0) {
		batadv_dbg(BATADV_DBG_BATMAN, bat_priv,
			   "Drop packet: originator packet with tq equal 0\n");
		goto out;
	}

	router = batadv_orig_node_get_router(orig_node);
	if (router)
		router_router = batadv_orig_node_get_router(router->orig_node);

	if ((router && router->tq_avg != 0) &&
	    (batadv_compare_eth(router->addr, ethhdr->h_source)))
		is_from_best_next_hop = true;

	prev_sender = batadv_ogm_packet->prev_sender;
	/* avoid temporary routing loops */
	if (router && router_router &&
	    (batadv_compare_eth(router->addr, prev_sender)) &&
	    !(batadv_compare_eth(batadv_ogm_packet->orig, prev_sender)) &&
	    (batadv_compare_eth(router->addr, router_router->addr))) {
		batadv_dbg(BATADV_DBG_BATMAN, bat_priv,
			   "Drop packet: ignoring all rebroadcast packets that may make me loop (sender: %pM)\n",
			   ethhdr->h_source);
		goto out;
	}

	/* if sender is a direct neighbor the sender mac equals
	 * originator mac
	 */
	if (is_single_hop_neigh)
		orig_neigh_node = orig_node;
	else
		orig_neigh_node = batadv_get_orig_node(bat_priv,
						       ethhdr->h_source);

	if (!orig_neigh_node)
		goto out;

	/* Update nc_nodes of the originator */
	batadv_nc_update_nc_node(bat_priv, orig_node, orig_neigh_node,
				 batadv_ogm_packet, is_single_hop_neigh);

	orig_neigh_router = batadv_orig_node_get_router(orig_neigh_node);

	/* drop packet if sender is not a direct neighbor and if we
	 * don't route towards it
	 */
	if (!is_single_hop_neigh && (!orig_neigh_router)) {
		batadv_dbg(BATADV_DBG_BATMAN, bat_priv,
			   "Drop packet: OGM via unknown neighbor!\n");
		goto out_neigh;
	}

	is_bidirect = batadv_iv_ogm_calc_tq(orig_node, orig_neigh_node,
					    batadv_ogm_packet, if_incoming);

	batadv_bonding_save_primary(orig_node, orig_neigh_node,
				    batadv_ogm_packet);

	/* update ranking if it is not a duplicate or has the same
	 * seqno and similar ttl as the non-duplicate
	 */
	sameseq = orig_node->last_real_seqno == ntohl(batadv_ogm_packet->seqno);
	similar_ttl = orig_node->last_ttl - 3 <= batadv_ogm_packet->header.ttl;
	if (is_bidirect && ((dup_status == BATADV_NO_DUP) ||
			    (sameseq && similar_ttl)))
		batadv_iv_ogm_orig_update(bat_priv, orig_node, ethhdr,
					  batadv_ogm_packet, if_incoming,
					  tt_buff, dup_status);

	/* is single hop (direct) neighbor */
	if (is_single_hop_neigh) {
		/* mark direct link on incoming interface */
		batadv_iv_ogm_forward(orig_node, ethhdr, batadv_ogm_packet,
				      is_single_hop_neigh,
				      is_from_best_next_hop, if_incoming);

		batadv_dbg(BATADV_DBG_BATMAN, bat_priv,
			   "Forwarding packet: rebroadcast neighbor packet with direct link flag\n");
		goto out_neigh;
	}

	/* multihop originator */
	if (!is_bidirect) {
		batadv_dbg(BATADV_DBG_BATMAN, bat_priv,
			   "Drop packet: not received via bidirectional link\n");
		goto out_neigh;
	}

	if (dup_status == BATADV_NEIGH_DUP) {
		batadv_dbg(BATADV_DBG_BATMAN, bat_priv,
			   "Drop packet: duplicate packet received\n");
		goto out_neigh;
	}

	batadv_dbg(BATADV_DBG_BATMAN, bat_priv,
		   "Forwarding packet: rebroadcast originator packet\n");
	batadv_iv_ogm_forward(orig_node, ethhdr, batadv_ogm_packet,
			      is_single_hop_neigh, is_from_best_next_hop,
			      if_incoming);

out_neigh:
	if ((orig_neigh_node) && (!is_single_hop_neigh))
		batadv_orig_node_free_ref(orig_neigh_node);
out:
	if (router)
		batadv_neigh_node_free_ref(router);
	if (router_router)
		batadv_neigh_node_free_ref(router_router);
	if (orig_neigh_router)
		batadv_neigh_node_free_ref(orig_neigh_router);

	batadv_orig_node_free_ref(orig_node);
}

static int batadv_iv_ogm_receive(struct sk_buff *skb,
				 struct batadv_hard_iface *if_incoming)
{
	struct batadv_priv *bat_priv = netdev_priv(if_incoming->soft_iface);
	struct batadv_ogm_packet *batadv_ogm_packet;
	struct ethhdr *ethhdr;
	int buff_pos = 0, packet_len;
	unsigned char *tt_buff, *packet_buff;
	bool ret;
	uint8_t *packet_pos;

	ret = batadv_check_management_packet(skb, if_incoming, BATADV_OGM_HLEN);
	if (!ret)
		return NET_RX_DROP;

	/* did we receive a B.A.T.M.A.N. IV OGM packet on an interface
	 * that does not have B.A.T.M.A.N. IV enabled ?
	 */
	if (bat_priv->bat_algo_ops->bat_ogm_emit != batadv_iv_ogm_emit)
		return NET_RX_DROP;

	batadv_inc_counter(bat_priv, BATADV_CNT_MGMT_RX);
	batadv_add_counter(bat_priv, BATADV_CNT_MGMT_RX_BYTES,
			   skb->len + ETH_HLEN);

	packet_len = skb_headlen(skb);
	ethhdr = eth_hdr(skb);
	packet_buff = skb->data;
	batadv_ogm_packet = (struct batadv_ogm_packet *)packet_buff;

	/* unpack the aggregated packets and process them one by one */
	while (batadv_iv_ogm_aggr_packet(buff_pos, packet_len,
					 batadv_ogm_packet->tt_num_changes)) {
		tt_buff = packet_buff + buff_pos + BATADV_OGM_HLEN;

		batadv_iv_ogm_process(ethhdr, batadv_ogm_packet, tt_buff,
				      if_incoming);

		buff_pos += BATADV_OGM_HLEN;
		buff_pos += batadv_tt_len(batadv_ogm_packet->tt_num_changes);

		packet_pos = packet_buff + buff_pos;
		batadv_ogm_packet = (struct batadv_ogm_packet *)packet_pos;
	}

	kfree_skb(skb);
	return NET_RX_SUCCESS;
}

static struct batadv_algo_ops batadv_batman_iv __read_mostly = {
	.name = "BATMAN_IV",
	.bat_iface_enable = batadv_iv_ogm_iface_enable,
	.bat_iface_disable = batadv_iv_ogm_iface_disable,
	.bat_iface_update_mac = batadv_iv_ogm_iface_update_mac,
	.bat_primary_iface_set = batadv_iv_ogm_primary_iface_set,
	.bat_ogm_schedule = batadv_iv_ogm_schedule,
	.bat_ogm_emit = batadv_iv_ogm_emit,
};

int __init batadv_iv_init(void)
{
	int ret;

	/* batman originator packet */
	ret = batadv_recv_handler_register(BATADV_IV_OGM,
					   batadv_iv_ogm_receive);
	if (ret < 0)
		goto out;

	ret = batadv_algo_register(&batadv_batman_iv);
	if (ret < 0)
		goto handler_unregister;

	goto out;

handler_unregister:
	batadv_recv_handler_unregister(BATADV_IV_OGM);
out:
	return ret;
}<|MERGE_RESOLUTION|>--- conflicted
+++ resolved
@@ -29,7 +29,6 @@
 #include "network-coding.h"
 
 /**
-<<<<<<< HEAD
  * batadv_ring_buffer_set - update the ring buffer with the given value
  * @lq_recv: pointer to the ring buffer
  * @lq_index: index to store the value at
@@ -71,7 +70,8 @@
 
 	return (uint8_t)(sum / count);
 }
-=======
+
+/*
  * batadv_dup_status - duplicate status
  * @BATADV_NO_DUP: the packet is a duplicate
  * @BATADV_ORIG_DUP: OGM is a duplicate in the originator (but not for the
@@ -86,7 +86,6 @@
 	BATADV_PROTECTED,
 };
 
->>>>>>> 4067c666
 static struct batadv_neigh_node *
 batadv_iv_ogm_neigh_new(struct batadv_hard_iface *hard_iface,
 			const uint8_t *neigh_addr,
