--- conflicted
+++ resolved
@@ -227,13 +227,8 @@
 	spin_unlock_bh(&queue->lock);
 }
 
-<<<<<<< HEAD
-static void
-nfqnl_zcopy(struct sk_buff *to, const struct sk_buff *from, int len, int hlen)
-=======
 static int
 nfqnl_zcopy(struct sk_buff *to, struct sk_buff *from, int len, int hlen)
->>>>>>> 9ccc5af3
 {
 	int i, j = 0;
 	int plen = 0; /* length of skb->head fragment */
