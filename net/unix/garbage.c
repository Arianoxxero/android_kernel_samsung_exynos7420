--- conflicted
+++ resolved
@@ -130,10 +130,6 @@
 
 	if (s) {
 		struct unix_sock *u = unix_sk(s);
-<<<<<<< HEAD
-=======
-
->>>>>>> e14ca734
 		if (atomic_long_inc_return(&u->inflight) == 1) {
 			BUG_ON(!list_empty(&u->link));
 			list_add_tail(&u->link, &gc_inflight_list);
@@ -141,10 +137,6 @@
 			BUG_ON(list_empty(&u->link));
 		}
 		unix_tot_inflight++;
-<<<<<<< HEAD
-		user->unix_inflight++;
-=======
->>>>>>> e14ca734
 	}
 	fp->f_cred->user->unix_inflight++;
 	spin_unlock(&unix_gc_lock);
@@ -158,18 +150,10 @@
 
 	if (s) {
 		struct unix_sock *u = unix_sk(s);
-<<<<<<< HEAD
-=======
-
->>>>>>> e14ca734
 		BUG_ON(list_empty(&u->link));
 		if (atomic_long_dec_and_test(&u->inflight))
 			list_del_init(&u->link);
 		unix_tot_inflight--;
-<<<<<<< HEAD
-		user->unix_inflight--;
-=======
->>>>>>> e14ca734
 	}
 	fp->f_cred->user->unix_inflight--;
 	spin_unlock(&unix_gc_lock);
